--- conflicted
+++ resolved
@@ -1,10 +1,6 @@
 {
   "name": "hyperfy",
-<<<<<<< HEAD
-  "version": "0.7.0",
-=======
   "version": "0.7.1",
->>>>>>> 4c8fd61c
   "type": "module",
   "main": "index.js",
   "homepage": "https://github.com/hyperfy-xyz/hyperfy#readme",
