import moment from 'moment'
import { writePacket } from '../packets'
import { Socket } from '../Socket'
import { addRole, hasRole, serializeRoles, uuid } from '../utils'
import { System } from './System'
import { createJWT, readJWT } from '../utils-server'
import { cloneDeep } from 'lodash-es'
<<<<<<< HEAD
import * as THREE from '../extras/three'
=======
import { fileExplorer } from '../../server/socket/fileExplorer'
>>>>>>> 3a6f5ade

const SAVE_INTERVAL = parseInt(process.env.SAVE_INTERVAL || '60') // seconds
const PING_RATE = 1 // seconds
const defaultSpawn = '{ "position": [0, 0, 0], "quaternion": [0, 0, 0, 1] }'

/**
 * Server Network System
 *
 * - runs on the server
 * - provides abstract network methods matching ClientNetwork
 *
 */
export class ServerNetwork extends System {
  constructor(world) {
    super(world)
    this.id = 0
    this.ids = -1
    this.sockets = new Map()
    this.socketIntervalId = setInterval(() => this.checkSockets(), PING_RATE * 1000)
    this.saveTimerId = null
    this.dirtyBlueprints = new Set()
    this.dirtyApps = new Set()
    this.isServer = true
    this.queue = []
  }

  init({ db }) {
    this.db = db
  }

  async start() {
    // get spawn
    const spawnRow = await this.db('config').where('key', 'spawn').first()
    this.spawn = JSON.parse(spawnRow?.value || defaultSpawn)
    // hydrate blueprints
    const blueprints = await this.db('blueprints')
    for (const blueprint of blueprints) {
      const data = JSON.parse(blueprint.data)
      this.world.blueprints.add(data, true)
    }
    // hydrate entities
    const entities = await this.db('entities')
    for (const entity of entities) {
      const data = JSON.parse(entity.data)
      data.state = {}
      this.world.entities.add(data, true)
    }
    // queue first save
    if (SAVE_INTERVAL) {
      this.saveTimerId = setTimeout(this.save, SAVE_INTERVAL * 1000)
    }
  }

  preFixedUpdate() {
    this.flush()
  }

  send(name, data, ignoreSocketId) {
    // console.log('->>>', name, data)
    const packet = writePacket(name, data)
    this.sockets.forEach(socket => {
      if (socket.id === ignoreSocketId) return
      socket.sendPacket(packet)
    })
  }

  sendTo(socketId, name, data) {
    const socket = this.sockets.get(socketId)
    socket?.send(name, data)
  }

  checkSockets() {
    // see: https://www.npmjs.com/package/ws#how-to-detect-and-close-broken-connections
    const dead = []
    this.sockets.forEach(socket => {
      if (!socket.alive) {
        dead.push(socket)
      } else {
        socket.ping()
      }
    })
    dead.forEach(socket => socket.disconnect())
  }

  enqueue(socket, method, data) {
    this.queue.push([socket, method, data])
  }

  flush() {
    while (this.queue.length) {
      try {
        const [socket, method, data] = this.queue.shift()
        this[method]?.(socket, data)
      } catch (err) {
        console.error(err)
      }
    }
  }

  getTime() {
    return performance.now() / 1000 // seconds
  }

  save = async () => {
    const counts = {
      upsertedBlueprints: 0,
      upsertedApps: 0,
      deletedApps: 0,
    }
    const now = moment().toISOString()
    // blueprints
    for (const id of this.dirtyBlueprints) {
      const blueprint = this.world.blueprints.get(id)
      try {
        const record = {
          id: blueprint.id,
          data: JSON.stringify(blueprint),
        }
        await this.db('blueprints')
          .insert({ ...record, createdAt: now, updatedAt: now })
          .onConflict('id')
          .merge({ ...record, updatedAt: now })
        counts.upsertedBlueprints++
        this.dirtyBlueprints.delete(id)
      } catch (err) {
        console.log(`error saving blueprint: ${blueprint.id}`)
        console.error(err)
      }
    }
    // app entities
    for (const id of this.dirtyApps) {
      const entity = this.world.entities.get(id)
      if (entity) {
        // it needs creating/updating
        if (entity.data.uploader || entity.data.mover) {
          continue // ignore while uploading or moving
        }
        try {
          const data = cloneDeep(entity.data)
          data.state = null
          const record = {
            id: entity.data.id,
            data: JSON.stringify(entity.data),
          }
          await this.db('entities')
            .insert({ ...record, createdAt: now, updatedAt: now })
            .onConflict('id')
            .merge({ ...record, updatedAt: now })
          counts.upsertedApps++
          this.dirtyApps.delete(id)
        } catch (err) {
          console.log(`error saving entity: ${entity.data.id}`)
          console.error(err)
        }
      } else {
        // it was removed
        await this.db('entities').where('id', id).delete()
        counts.deletedApps++
        this.dirtyApps.delete(id)
      }
    }
    // log
    const didSave = counts.upsertedBlueprints > 0 || counts.upsertedApps > 0 || counts.deletedApps > 0
    if (didSave) {
      console.log(
        `world saved (${counts.upsertedBlueprints} blueprints, ${counts.upsertedApps} apps, ${counts.deletedApps} apps removed)`
      )
    }
    // queue again
    this.saveTimerId = setTimeout(this.save, SAVE_INTERVAL * 1000)
  }

  async onConnection(ws, authToken) {
    try {
      // get or create user
      let user
      if (authToken) {
        try {
          const { userId } = await readJWT(authToken)
          user = await this.db('users').where('id', userId).first()
        } catch (err) {
          console.error('failed to read authToken:', authToken)
        }
      }
      if (!user) {
        user = {
          id: uuid(),
          name: 'Anonymous',
          roles: '',
          createdAt: moment().toISOString(),
        }
        await this.db('users').insert(user)
        authToken = await createJWT({ userId: user.id })
      }
      user.roles = user.roles.split(',')

      // if there is no admin code, everyone is a temporary admin (eg for local dev)
      // all roles prefixed with `~` are temporary and not persisted to db
      if (!process.env.ADMIN_CODE) {
        user.roles.push('~admin')
      }

      // create socket
      const socket = new Socket({ ws, network: this })

      // spawn player
      socket.player = this.world.entities.add(
        {
          id: uuid(),
          type: 'player',
          position: this.spawn.position.slice(),
          quaternion: this.spawn.quaternion.slice(),
          owner: socket.id,
          user,
        },
        true
      )

      // send snapshot
      socket.send('snapshot', {
        id: socket.id,
        serverTime: performance.now(),
        chat: this.world.chat.serialize(),
        blueprints: this.world.blueprints.serialize(),
        entities: this.world.entities.serialize(),
        authToken,
      })

      // Initialize file explorer handlers
      fileExplorer(socket)

      this.sockets.set(socket.id, socket)
    } catch (err) {
      console.error(err)
    }
  }

  onChatAdded = async (socket, msg) => {
    // TODO: check for spoofed messages, permissions/roles etc
    // handle slash commands
    if (msg.body.startsWith('/')) {
      const [cmd, arg1, arg2] = msg.body.slice(1).split(' ')
      // become admin command
      if (cmd === 'admin') {
        const code = arg1
        if (code !== process.env.ADMIN_CODE || !process.env.ADMIN_CODE) return
        const player = socket.player
        const id = player.data.id
        const user = player.data.user
        if (hasRole(user.roles, 'admin')) {
          return socket.send('chatAdded', {
            id: uuid(),
            from: null,
            fromId: null,
            body: 'You are already an admin',
            createdAt: moment().toISOString(),
          })
        }
        addRole(user.roles, 'admin')
        player.modify({ user })
        this.send('entityModified', { id, user })
        socket.send('chatAdded', {
          id: uuid(),
          from: null,
          fromId: null,
          body: 'Admin granted!',
          createdAt: moment().toISOString(),
        })
        await this.db('users')
          .where('id', user.id)
          .update({ roles: serializeRoles(user.roles) })
      }
      if (cmd === 'name') {
        const name = arg1
        if (!name) return
        const player = socket.player
        const id = player.data.id
        const user = player.data.user
        player.data.user.name = name
        player.modify({ user })
        this.send('entityModified', { id, user })
        socket.send('chatAdded', {
          id: uuid(),
          from: null,
          fromId: null,
          body: `Name set to ${name}!`,
          createdAt: moment().toISOString(),
        })
        await this.db('users').where('id', user.id).update({ name })
      }
      if (cmd === 'spawn') {
        const player = socket.player
        const user = player.data.user
        if (!hasRole(user.roles, 'admin')) return
        const action = arg1
        if (action === 'set') {
          this.spawn = { position: player.data.position.slice(), quaternion: player.data.quaternion.slice() }
        } else if (action === 'clear') {
          this.spawn = { position: [0, 0, 0], quaternion: [0, 0, 0, 1] }
        } else {
          return
        }
        const data = JSON.stringify(this.spawn)
        await this.db('config')
          .insert({
            key: 'spawn',
            value: data,
          })
          .onConflict('key')
          .merge({
            value: data,
          })
      }
      return
    }
    // handle chat messages
    this.world.chat.add(msg, false)
    this.send('chatAdded', msg, socket.id)
  }

  onBlueprintAdded = (socket, blueprint) => {
    this.world.blueprints.add(blueprint)
    this.send('blueprintAdded', blueprint, socket.id)
    this.dirtyBlueprints.add(blueprint.id)
  }

  onBlueprintModified = (socket, data) => {
    const blueprint = this.world.blueprints.get(data.id)
    // if new version is greater than current version, allow it
    if (data.version > blueprint.version) {
      this.world.blueprints.modify(data)
      this.send('blueprintModified', data, socket.id)
      this.dirtyBlueprints.add(data.id)
    }
    // otherwise, send a revert back to client, because someone else modified before them
    else {
      socket.send('blueprintModified', blueprint)
    }
  }

  onEntityAdded = (socket, data) => {
    // TODO: check client permission
    const entity = this.world.entities.add(data)
    this.send('entityAdded', data, socket.id)
    if (entity.isApp) this.dirtyApps.add(entity.data.id)
  }

  onEntityModified = async (socket, data) => {
    // TODO: check client permission
    const entity = this.world.entities.get(data.id)
    if (!entity) return console.error('onEntityModified: no entity found', data)
    entity.modify(data)
    this.send('entityModified', data, socket.id)
    if (entity.isApp) {
      // mark for saving
      this.dirtyApps.add(entity.data.id)
    }
    if (entity.isPlayer && data.user) {
      // update player (only name & avatar field for now)
      const { id, name, avatar } = entity.data.user
      await this.db('users').where('id', id).update({ name, avatar })
    }
  }

  onEntityEvent = (socket, event) => {
    const [id, version, name, data] = event
    const entity = this.world.entities.get(id)
    entity?.onEvent(version, name, data, socket.id)
  }

  onEntityRemoved = (socket, id) => {
    // TODO: check client permission
    const entity = this.world.entities.get(id)
    this.world.entities.remove(id)
    this.send('entityRemoved', id, socket.id)
    if (entity.isApp) this.dirtyApps.add(id)
  }

  onPlayerTeleport = (socket, data) => {
    this.sendTo(data.networkId, 'playerTeleport', data)
  }

  onDisconnect = (socket, code) => {
    socket.player.destroy(true)
    this.sockets.delete(socket.id)
  }
}<|MERGE_RESOLUTION|>--- conflicted
+++ resolved
@@ -5,11 +5,8 @@
 import { System } from './System'
 import { createJWT, readJWT } from '../utils-server'
 import { cloneDeep } from 'lodash-es'
-<<<<<<< HEAD
+import { fileExplorer } from '../../server/socket/fileExplorer'
 import * as THREE from '../extras/three'
-=======
-import { fileExplorer } from '../../server/socket/fileExplorer'
->>>>>>> 3a6f5ade
 
 const SAVE_INTERVAL = parseInt(process.env.SAVE_INTERVAL || '60') // seconds
 const PING_RATE = 1 // seconds
