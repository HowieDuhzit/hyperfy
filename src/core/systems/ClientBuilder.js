import moment from 'moment'
import * as THREE from '../extras/three'
import { cloneDeep, isBoolean } from 'lodash-es'

import { System } from './System'

import { hashFile } from '../utils-client'
import { hasRole, uuid } from '../utils'
import { ControlPriorities } from '../extras/ControlPriorities'
import { importApp } from '../extras/appTools'
import { DEG2RAD, RAD2DEG } from '../extras/general'

const FORWARD = new THREE.Vector3(0, 0, -1)
const SNAP_DISTANCE = 1
const SNAP_DEGREES = 5
const PROJECT_SPEED = 10
const PROJECT_MIN = 3
const PROJECT_MAX = 50

// Gizmo colors
const X_AXIS_COLOR = 0xff0000 // Red
const Y_AXIS_COLOR = 0x00ff00 // Green
const Z_AXIS_COLOR = 0x0000ff // Blue
const HIGHLIGHT_COLOR = 0x00ffff // Cyan

const v1 = new THREE.Vector3()
const q1 = new THREE.Quaternion()
const e1 = new THREE.Euler()

/**
 * Builder System
 *
 * - runs on the client
 * - listens for files being drag and dropped onto the window and handles them
 * - handles build mode
 *
 */
export class ClientBuilder extends System {
  constructor(world) {
    super(world)
    this.enabled = false

    this.selected = null
    this.inspectedEntity = null
    this.target = new THREE.Object3D()
    this.target.rotation.reorder('YXZ')
    this.lastMoveSendTime = 0

    this.undos = []

    this.dropTarget = null
    this.file = null
    
    // For highlighting and gizmos
    this.highlightMaterial = null
    this.highlightMesh = null
    this.gizmoMode = 'translate' // 'translate', 'rotate', or 'scale'
    this.gizmos = null
    
    // Default scale for gizmos
    this.defaultGizmoScale = 1.0
  }

  async init({ viewport }) {
    this.viewport = viewport
    this.viewport.addEventListener('dragover', this.onDragOver)
    this.viewport.addEventListener('dragenter', this.onDragEnter)
    this.viewport.addEventListener('dragleave', this.onDragLeave)
    this.viewport.addEventListener('drop', this.onDrop)
    this.world.on('player', this.onLocalPlayer)
    
    // Create highlight material
    this.highlightMaterial = new THREE.MeshBasicMaterial({
      color: HIGHLIGHT_COLOR,
      wireframe: true,
      transparent: true,
      opacity: 0.5,
      depthTest: false
    })
    
    // Listen for inspect events to track what's being inspected
    this.world.on('inspect', this.onInspect)
    
    // Listen for inspect-close events
    this.world.on('inspect-close', this.onInspectClose)
    
    // Initialize gizmo container - will be added to scene in start()
    this.gizmos = new THREE.Object3D()
    this.gizmos.visible = false
    
    // Default scale for gizmos
    this.defaultGizmoScale = 1.0
  }

  onInspect = (entity) => {
    this.inspectedEntity = entity
    
    // Ensure gizmos are shown when inspect pane is opened
    if (entity && entity.isApp && this.world.scene) {
      // Force the gizmos to be created if they don't exist yet
      if (!this.gizmos) {
        this.gizmos = new THREE.Object3D();
        this.createGizmos();
        this.world.scene.add(this.gizmos);
      }
      
      console.log("Inspect pane opened for entity:", entity);
      
      // Make sure gizmos are visible
      this.gizmos.visible = true;
      this.updateGizmoVisibility();
    } else if (this.gizmos) {
      // Hide gizmos if no entity is being inspected
      this.gizmos.visible = false;
    }
    
    this.updateHighlight();
  }

  onInspectClose = () => {
    this.inspectedEntity = null;
    
    // Hide gizmos if no entity is selected
    if (this.gizmos && !this.selected) {
      this.gizmos.visible = false;
      console.log('Hiding gizmos - inspect pane closed');
    }
    
    this.updateHighlight();
  }

  createGizmos() {
    console.log('Creating gizmos...');
    
    // Set default scale (can be adjusted based on object size later)
    this.gizmos.scale.set(this.defaultGizmoScale, this.defaultGizmoScale, this.defaultGizmoScale);
    
    // Create translation gizmos (arrows)
    const translateGizmo = new THREE.Object3D()
    translateGizmo.name = "translateGizmo"
    
    // X-axis (red)
    const xArrow = this.createArrow(X_AXIS_COLOR, new THREE.Vector3(1, 0, 0))
    xArrow.name = "xAxis"
    translateGizmo.add(xArrow)
    
    // Y-axis (green)
    const yArrow = this.createArrow(Y_AXIS_COLOR, new THREE.Vector3(0, 1, 0))
    yArrow.name = "yAxis"
    translateGizmo.add(yArrow)
    
    // Z-axis (blue)
    const zArrow = this.createArrow(Z_AXIS_COLOR, new THREE.Vector3(0, 0, 1))
    zArrow.name = "zAxis"
    translateGizmo.add(zArrow)
    
    // Create rotation gizmos (rings)
    const rotateGizmo = new THREE.Object3D()
    rotateGizmo.name = "rotateGizmo"
    
    // X-axis rotation (red)
    const xRing = this.createRing(X_AXIS_COLOR, new THREE.Vector3(1, 0, 0))
    xRing.name = "xRotation"
    rotateGizmo.add(xRing)
    
    // Y-axis rotation (green)
    const yRing = this.createRing(Y_AXIS_COLOR, new THREE.Vector3(0, 1, 0))
    yRing.name = "yRotation"
    rotateGizmo.add(yRing)
    
    // Z-axis rotation (blue)
    const zRing = this.createRing(Z_AXIS_COLOR, new THREE.Vector3(0, 0, 1))
    zRing.name = "zRotation"
    rotateGizmo.add(zRing)
    
    // Create scale gizmos (cubes)
    const scaleGizmo = new THREE.Object3D()
    scaleGizmo.name = "scaleGizmo"
    
    // X-axis scale (red)
    const xCube = this.createCube(X_AXIS_COLOR, new THREE.Vector3(1, 0, 0))
    xCube.name = "xScale"
    scaleGizmo.add(xCube)
    
    // Y-axis scale (green)
    const yCube = this.createCube(Y_AXIS_COLOR, new THREE.Vector3(0, 1, 0))
    yCube.name = "yScale"
    scaleGizmo.add(yCube)
    
    // Z-axis scale (blue)
    const zCube = this.createCube(Z_AXIS_COLOR, new THREE.Vector3(0, 0, 1))
    zCube.name = "zScale"
    scaleGizmo.add(zCube)
    
    // Add all gizmo types to the container
    this.gizmos.add(translateGizmo)
    this.gizmos.add(rotateGizmo)
    this.gizmos.add(scaleGizmo)
    
    // Initially show only translate gizmo
    translateGizmo.visible = true
    rotateGizmo.visible = false
    scaleGizmo.visible = false
    
    console.log('Gizmos created:', {
      translateGizmo: translateGizmo,
      rotateGizmo: rotateGizmo,
      scaleGizmo: scaleGizmo
    });
  }

  createArrow(color, direction) {
    const arrow = new THREE.Object3D()
    
    // Create arrow line
    const lineGeometry = new THREE.CylinderGeometry(0.03, 0.03, 1, 8)
    lineGeometry.translate(0, 0.5, 0) // Move origin to bottom
    const lineMaterial = new THREE.MeshBasicMaterial({ color })
    const line = new THREE.Mesh(lineGeometry, lineMaterial)
    
    // Create arrow head
    const headGeometry = new THREE.ConeGeometry(0.1, 0.2, 8)
    headGeometry.translate(0, 1.1, 0) // Position at end of line
    const headMaterial = new THREE.MeshBasicMaterial({ color })
    const head = new THREE.Mesh(headGeometry, headMaterial)
    
    // Add to arrow object
    arrow.add(line)
    arrow.add(head)
    
    // Set the direction
    if (direction.x === 1) {
      arrow.rotateZ(-Math.PI / 2)
    } else if (direction.z === 1) {
      arrow.rotateX(Math.PI / 2)
    }
    
    return arrow
  }

  createRing(color, normal) {
    const ringGeometry = new THREE.TorusGeometry(0.8, 0.05, 8, 32)
    const ringMaterial = new THREE.MeshBasicMaterial({ color })
    const ring = new THREE.Mesh(ringGeometry, ringMaterial)
    
    // Orient ring based on normal vector
    if (normal.x === 1) {
      ring.rotateY(Math.PI / 2)
    } else if (normal.z === 1) {
      ring.rotateX(Math.PI / 2)
    }
    
    return ring
  }

  createCube(color, position) {
    const cubeGeometry = new THREE.BoxGeometry(0.15, 0.15, 0.15)
    const cubeMaterial = new THREE.MeshBasicMaterial({ color })
    const cube = new THREE.Mesh(cubeGeometry, cubeMaterial)
    
    // Position cube at end of axis
    cube.position.copy(position).multiplyScalar(1.2)
    
    return cube
  }

  updateHighlight() {
    // Remove any existing highlight mesh
    if (this.highlightMesh) {
      if (this.world.scene) {
        this.world.scene.remove(this.highlightMesh)
      }
      this.highlightMesh = null
    }
    
    const entity = this.inspectedEntity || this.selected
    
    if (entity && entity.isApp && this.world.scene) {
      console.log('Updating highlight for entity:', entity.data.id);
      
      // Find the main mesh to highlight
      if (entity.root && entity.root.children.length > 0) {
        // Create a bounding box from all child meshes
        const bbox = new THREE.Box3()
        
        // Recursively find all meshes
        entity.root.traverse(child => {
          if (child.isMesh && child.geometry) {
            bbox.expandByObject(child)
          }
        })
        
        // Create a wireframe box from the bounding box
        const size = new THREE.Vector3()
        bbox.getSize(size)
        
        const boxGeometry = new THREE.BoxGeometry(size.x, size.y, size.z)
        this.highlightMesh = new THREE.Mesh(boxGeometry, this.highlightMaterial)
        
        // Position the highlight at the center of the bounding box
        const center = new THREE.Vector3()
        bbox.getCenter(center)
        this.highlightMesh.position.copy(center)
        
        // Add to scene
        this.world.scene.add(this.highlightMesh)
        
        // Position gizmos at the same center
        if (this.gizmos) {
          this.gizmos.position.copy(center)
          
          // Scale gizmos based on object size for better visibility
          const maxDimension = Math.max(size.x, size.y, size.z);
          const desiredGizmoSize = maxDimension * 1.2; // Make gizmos slightly larger than object
          this.gizmos.scale.set(desiredGizmoSize, desiredGizmoSize, desiredGizmoSize);
          
          // Make sure gizmos are visible
          this.gizmos.visible = true;
          
          // Update which gizmo is visible based on mode
          this.updateGizmoVisibility();
          
          console.log('Gizmos positioned at center:', center);
          console.log('Gizmos scaled to:', desiredGizmoSize);
          console.log('Gizmos visible:', this.gizmos.visible);
        } else {
          console.warn('No gizmos container available');
        }
      }
    } else {
      // Hide gizmos if no entity is selected or inspected
      if (this.gizmos && !this.inspectedEntity) {
        this.gizmos.visible = false;
        console.log('Hiding gizmos - no entity selected or inspected');
      }
    }
  }

  updateGizmoVisibility() {
    // Show only the active gizmo type
    const translateGizmo = this.gizmos.getObjectByName("translateGizmo")
    const rotateGizmo = this.gizmos.getObjectByName("rotateGizmo")
    const scaleGizmo = this.gizmos.getObjectByName("scaleGizmo")
    
    console.log('Gizmo mode:', this.gizmoMode);
    console.log('Found gizmos:', {
      translateGizmo: !!translateGizmo, 
      rotateGizmo: !!rotateGizmo, 
      scaleGizmo: !!scaleGizmo
    });
    
    if (translateGizmo) translateGizmo.visible = this.gizmoMode === 'translate'
    if (rotateGizmo) rotateGizmo.visible = this.gizmoMode === 'rotate'
    if (scaleGizmo) scaleGizmo.visible = this.gizmoMode === 'scale'
    
    // Check if any gizmo is visible
    if (this.gizmos) {
      console.log('Gizmo container visible:', this.gizmos.visible);
      if (translateGizmo) console.log('Translate gizmo visible:', translateGizmo.visible);
      if (rotateGizmo) console.log('Rotate gizmo visible:', rotateGizmo.visible);
      if (scaleGizmo) console.log('Scale gizmo visible:', scaleGizmo.visible);
    }
  }

  cycleGizmoMode() {
    // Cycle through gizmo modes: translate -> rotate -> scale -> translate
    switch (this.gizmoMode) {
      case 'translate':
        this.gizmoMode = 'rotate'
        break
      case 'rotate':
        this.gizmoMode = 'scale'
        break
      case 'scale':
        this.gizmoMode = 'translate'
        break
    }
    
    this.updateGizmoVisibility()
    this.world.emit('toast', `Gizmo Mode: ${this.gizmoMode}`)
  }

  start() {
    this.control = this.world.controls.bind({ priority: ControlPriorities.BUILDER })
<<<<<<< HEAD
    
    // Now that the world is fully initialized, we can create and add gizmos
    if (this.world.scene) {
      // Create gizmos first
      this.createGizmos()
      // Then add the container to the scene
      this.world.scene.add(this.gizmos)
    }
    
=======
    this.control.mouseLeft.onPress = () => {
      // pointer lock requires user-gesture in safari
      // so this can't be done during update cycle
      if (!this.control.pointer.locked) {
        this.control.pointer.lock()
        this.justPointerLocked = true
        return true // capture
      }
    }
>>>>>>> 9a98362f
    this.updateActions()
  }

  onLocalPlayer = () => {
    this.updateActions()
  }

  canBuild() {
    return hasRole(this.world.entities.player?.data.roles, 'admin', 'builder')
  }

  updateActions() {
    const actions = []
    if (!this.enabled) {
      if (this.canBuild()) {
        actions.push({ type: 'tab', label: 'Build Mode' })
      }
    }
    if (this.enabled && !this.selected) {
      actions.push({ type: 'mouseLeft', label: 'Grab' })
      actions.push({ type: 'mouseRight', label: 'Inspect' })
      actions.push({ type: 'mouseMiddle', label: 'Camera Control (Hold)' })
      actions.push({ type: 'keyR', label: 'Duplicate' })
      actions.push({ type: 'keyP', label: 'Pin' })
      actions.push({ type: 'keyX', label: 'Destroy' })
      actions.push({ type: 'keyG', label: 'Cycle Gizmo Mode' })
      actions.push({ type: 'space', label: 'Jump / Fly (Double-Tap)' })
      actions.push({ type: 'tab', label: 'Exit Build Mode' })
    }
    if (this.enabled && this.selected) {
      actions.push({ type: 'mouseLeft', label: 'Place' })
      actions.push({ type: 'mouseWheel', label: 'Rotate' })
      actions.push({ type: 'mouseRight', label: 'Inspect' })
      actions.push({ type: 'mouseMiddle', label: 'Camera Control (Hold)' })
      actions.push({ type: 'keyR', label: 'Duplicate' })
      actions.push({ type: 'keyX', label: 'Destroy' })
      actions.push({ type: 'keyG', label: 'Cycle Gizmo Mode' })
      actions.push({ type: 'controlLeft', label: 'No Snap (Hold)' })
      actions.push({ type: 'space', label: 'Jump / Fly (Double-Tap)' })
      actions.push({ type: 'tab', label: 'Exit Build Mode' })
    }
    this.control.setActions(actions)
  }

  update(delta) {
    // toggle build
    if (this.control.tab.pressed) {
      this.toggle()
    }
    // deselect if dead
    if (this.selected?.destroyed) {
      this.select(null)
    }
    // deselect if stolen
    if (this.selected && this.selected?.data.mover !== this.world.network.id) {
      this.select(null)
    }
    // stop here if build mode not enabled
    if (!this.enabled) {
      return
    }
<<<<<<< HEAD
    
    // Create and add gizmos if they don't exist yet but scene does
    if (!this.gizmos && this.world.scene) {
      console.log('Creating gizmos in update because they were not created earlier');
      this.gizmos = new THREE.Object3D();
      this.createGizmos();
      this.world.scene.add(this.gizmos);
      this.gizmos.visible = false;
    }
    
    // Cycle gizmo mode with G key
    if (this.control.keyG.pressed) {
      this.cycleGizmoMode()
    }
    
    // inspect with right mouse button (was R key)
    if (this.control.mouseRight.pressed) {
      const entity = this.getEntityAtPointer()
=======
    // inspect in pointer-lock
    if (!this.selected && this.control.keyR.pressed) {
      const entity = this.getEntityAtReticle()
>>>>>>> 9a98362f
      if (entity) {
        this.select(null)
        this.world.emit('inspect', entity)
        return // Add return to prevent duplicate handling
      }
    }
<<<<<<< HEAD
    
=======
    // inspect out of pointer-lock
    if (!this.selected && !this.control.pointer.locked && this.control.mouseRight.pressed) {
      const entity = this.getEntityAtPointer()
      if (entity) {
        this.select(null)
        this.control.pointer.unlock()
        this.world.emit('inspect', entity)
      }
    }
>>>>>>> 9a98362f
    // unlink
    if (this.control.keyU.pressed) {
      const entity = this.getEntityAtPointer()
      if (entity?.isApp) {
        this.select(null)
        // duplicate the blueprint
        const blueprint = {
          id: uuid(),
          version: 0,
          name: entity.blueprint.name,
          image: entity.blueprint.image,
          author: entity.blueprint.author,
          url: entity.blueprint.url,
          desc: entity.blueprint.desc,
          model: entity.blueprint.model,
          script: entity.blueprint.script,
          props: cloneDeep(entity.blueprint.props),
          preload: entity.blueprint.preload,
          public: entity.blueprint.public,
          locked: entity.blueprint.locked,
          frozen: entity.blueprint.frozen,
          unique: entity.blueprint.unique,
        }
        this.world.blueprints.add(blueprint, true)
        // assign new blueprint
        entity.modify({ blueprint: blueprint.id })
        this.world.network.send('entityModified', { id: entity.data.id, blueprint: blueprint.id })
        // toast
        this.world.emit('toast', 'Unlinked')
      }
    }
    
    // pin/unpin
    if (!this.selected && this.control.keyP.pressed) {
      const entity = this.getEntityAtPointer()
      if (entity?.isApp) {
        entity.data.pinned = !entity.data.pinned
        this.world.network.send('entityModified', {
          id: entity.data.id,
          pinned: entity.data.pinned,
        })
        this.world.emit('toast', entity.data.pinned ? 'Pinned' : 'Un-pinned')
      }
    }
<<<<<<< HEAD
    
    // grab with left mouse button
    if (this.control.mouseLeft.pressed && !this.selected) {
      // Make sure pointer is unlocked in build mode
      if (this.control.pointer.locked && this.enabled) {
        this.control.pointer.unlock()
      }
      
      // Always use pointer position in build mode
      const entity = this.getEntityAtPointer()
        
=======
    // grab
    if (!this.justPointerLocked && this.control.pointer.locked && this.control.mouseLeft.pressed && !this.selected) {
      const entity = this.getEntityAtReticle()
>>>>>>> 9a98362f
      if (entity?.isApp && !entity.data.pinned) {
        this.addUndo({
          name: 'move-entity',
          entityId: entity.data.id,
          position: entity.data.position.slice(),
        })
        this.select(entity)
      }
    }
<<<<<<< HEAD
    
    // place with left mouse button
    else if (this.control.mouseLeft.pressed && this.selected) {
      this.select(null)
    }
    
    // duplicate with R key (was right mouse button)
    if (this.control.keyR.pressed) {
      const entity = this.selected || this.getEntityAtPointer()
=======
    // place
    else if (
      (!this.control.pointer.locked && this.selected) ||
      (this.control.pointer.locked && this.control.mouseLeft.pressed && this.selected)
    ) {
      this.select(null)
    }
    // duplicate
    if (!this.justPointerLocked && this.control.pointer.locked && this.control.mouseRight.pressed) {
      const entity = this.selected || this.getEntityAtReticle()
>>>>>>> 9a98362f
      if (entity?.isApp) {
        let blueprintId = entity.data.blueprint
        // if unique, we also duplicate the blueprint
        if (entity.blueprint.unique) {
          const blueprint = {
            id: uuid(),
            version: 0,
            name: entity.blueprint.name,
            image: entity.blueprint.image,
            author: entity.blueprint.author,
            url: entity.blueprint.url,
            desc: entity.blueprint.desc,
            model: entity.blueprint.model,
            script: entity.blueprint.script,
            props: cloneDeep(entity.blueprint.props),
            preload: entity.blueprint.preload,
            public: entity.blueprint.public,
            locked: entity.blueprint.locked,
            frozen: entity.blueprint.frozen,
            unique: entity.blueprint.unique,
          }
          this.world.blueprints.add(blueprint, true)
          blueprintId = blueprint.id
        }
        const data = {
          id: uuid(),
          type: 'app',
          blueprint: blueprintId,
          position: entity.root.position.toArray(),
          quaternion: entity.root.quaternion.toArray(),
          mover: this.world.network.id,
          uploader: null,
          pinned: false,
          state: {},
        }
        const dup = this.world.entities.add(data, true)
        this.select(dup)
        this.addUndo({
          name: 'remove-entity',
          entityId: data.id,
        })
      }
    }
    
    // destroy
    if (this.control.keyX.pressed) {
      const entity = this.selected || this.getEntityAtPointer()
      if (entity?.isApp && !entity.data.pinned) {
        this.select(null)
        this.addUndo({
          name: 'add-entity',
          data: cloneDeep(entity.data),
        })
        entity?.destroy(true)
      }
    }
<<<<<<< HEAD
    
=======
    // undo
    if (this.control.keyZ.pressed && (this.control.metaLeft.down || this.control.controlLeft.down)) {
      this.undo()
    }
    // TODO: move up/down
    // this.selected.position.y -= this.control.pointer.delta.y * delta * 0.5
>>>>>>> 9a98362f
    if (this.selected) {
      const app = this.selected
      const hit = this.getHitAtPointer(app, true)
      // place at distance
      const camPos = this.world.rig.position
      const camDir = v1.copy(FORWARD).applyQuaternion(this.world.rig.quaternion)
      const hitDistance = hit ? hit.point.distanceTo(camPos) : 0
      if (hit && hitDistance < this.target.limit) {
        // within range, use hit point
        this.target.position.copy(hit.point)
      } else {
        // no hit, project to limit
        this.target.position.copy(camPos).add(camDir.multiplyScalar(this.target.limit))
      }
      
      // Push and pull functionality has been disabled (C and F keys)
      
      // if not holding shift, mouse wheel rotates
      this.target.rotation.y += this.control.scrollDelta.value * 0.1 * delta
      // apply movement
      app.root.position.copy(this.target.position)
      app.root.quaternion.copy(this.target.quaternion)
      // snap rotation to degrees
      if (!this.control.controlLeft.down) {
        const newY = this.target.rotation.y
        const degrees = newY / DEG2RAD
        const snappedDegrees = Math.round(degrees / SNAP_DEGREES) * SNAP_DEGREES
        app.root.rotation.y = snappedDegrees * DEG2RAD
      }
      // update matrix
      app.root.clean()
      // and snap to any nearby points
      if (!this.control.controlLeft.down) {
        for (const pos of app.snaps) {
          const result = this.world.snaps.octree.query(pos, SNAP_DISTANCE)[0]
          if (result) {
            const offset = v1.copy(result.position).sub(pos)
            app.root.position.add(offset)
            break
          }
        }
      }

      // periodically send updates
      this.lastMoveSendTime += delta
      if (this.lastMoveSendTime > this.world.networkRate) {
        this.world.network.send('entityModified', {
          id: app.data.id,
          position: app.root.position.toArray(),
          quaternion: app.root.quaternion.toArray(),
        })
        this.lastMoveSendTime = 0
      }
      
      // Update highlight and gizmos position
      this.updateHighlight()
    }

    if (this.justPointerLocked) {
      this.justPointerLocked = false
    }
  }

  addUndo(action) {
    this.undos.push(action)
    if (this.undos.length > 50) {
      this.undos.shift()
    }
  }

  undo() {
    const undo = this.undos.pop()
    if (!undo) return
    if (this.selected) this.select(null)
    if (undo.name === 'add-entity') {
      this.world.entities.add(undo.data, true)
      return
    }
    if (undo.name === 'move-entity') {
      const entity = this.world.entities.get(undo.entityId)
      if (!entity) return
      entity.data.position = undo.position
      this.world.network.send('entityModified', {
        id: undo.entityId,
        position: entity.data.position,
      })
      entity.build()
      return
    }
    if (undo.name === 'remove-entity') {
      const entity = this.world.entities.get(undo.entityId)
      if (!entity) return
      entity.destroy(true)
      return
    }
  }

  toggle(enabled) {
    if (!this.canBuild()) return
    enabled = isBoolean(enabled) ? enabled : !this.enabled
    if (this.enabled === enabled) return
    this.enabled = enabled
    
    // Release pointer when entering build mode, lock it when exiting
    if (this.enabled) {
      this.control.pointer.unlock()
    } else {
      // Lock pointer when exiting build mode to return to play mode
      this.control.pointer.lock()
      
      if (this.control.middleMouseLocked) {
        // If we were using the middle mouse to control camera, turn it off
        this.control.middleMouseLocked = false
      }
      
      // Clear highlight and gizmos when exiting build mode
      if (this.highlightMesh) {
        this.world.scene.remove(this.highlightMesh)
        this.highlightMesh = null
      }
      this.gizmos.visible = false
      this.inspectedEntity = null
    }
    
    if (!this.enabled) this.select(null)
    this.updateActions()
    this.world.emit('build-mode', enabled)
  }

  select(app) {
    // do nothing if not changed
    if (this.selected === app) return
    // deselect existing
    if (this.selected) {
      if (!this.selected.dead && this.selected.data.mover === this.world.network.id) {
        const app = this.selected
        app.data.mover = null
        app.data.position = app.root.position.toArray()
        app.data.quaternion = app.root.quaternion.toArray()
        app.data.state = {}
        this.world.network.send('entityModified', {
          id: app.data.id,
          mover: null,
          position: app.data.position,
          quaternion: app.data.quaternion,
          state: app.data.state,
        })
        app.build()
      }
      this.selected = null
      this.control.keyC.capture = false
      this.control.scrollDelta.capture = false
    }
    // select new (if any)
    if (app) {
      if (app.data.mover !== this.world.network.id) {
        app.data.mover = this.world.network.id
        app.build()
        this.world.network.send('entityModified', { id: app.data.id, mover: app.data.mover })
      }
      this.selected = app
      this.control.keyC.capture = true
      this.control.scrollDelta.capture = true
      this.target.position.copy(app.root.position)
      this.target.quaternion.copy(app.root.quaternion)
      this.target.limit = PROJECT_MAX
      
      console.log('Selected app:', app);
    }
    
    // Update highlight and gizmos
    this.updateHighlight()
    
    // Force update gizmo visibility to ensure correct display
    if (this.gizmos && this.selected) {
      this.gizmos.visible = true;
      this.updateGizmoVisibility();
      console.log('Forced gizmo visibility after selection');
    }
    
    // update actions
    this.updateActions()
  }

  getEntityAtReticle() {
    const hits = this.world.stage.raycastReticle()
    let entity
    for (const hit of hits) {
      entity = hit.getEntity?.()
      if (entity) break
    }
    return entity
  }

  getEntityAtPointer() {
    const hits = this.world.stage.raycastPointer(this.control.pointer.position)
    let entity
    for (const hit of hits) {
      entity = hit.getEntity?.()
<<<<<<< HEAD
      if (entity && entity.isApp) break
=======
      if (entity) break
>>>>>>> 9a98362f
    }
    return entity
  }

  getHitAtReticle(ignoreEntity, ignorePlayers) {
    const hits = this.world.stage.raycastReticle()
    let hit
    for (const _hit of hits) {
      const entity = _hit.getEntity?.()
      if (entity === ignoreEntity || (entity?.isPlayer && ignorePlayers)) continue
      hit = _hit
      break
    }
    return hit
  }

  getHitAtPointer(ignoreEntity, ignorePlayers) {
    const hits = this.world.stage.raycastPointer(this.control.pointer.position)
    let hit
    for (const _hit of hits) {
      const entity = _hit.getEntity?.()
      if (entity === ignoreEntity || (entity?.isPlayer && ignorePlayers)) continue
      hit = _hit
      break
    }
    return hit
  }

  onDragOver = e => {
    e.preventDefault()
  }

  onDragEnter = e => {
    this.dropTarget = e.target
    this.dropping = true
    this.file = null
  }

  onDragLeave = e => {
    if (e.target === this.dropTarget) {
      this.dropping = false
    }
  }

  onDrop = async e => {
    e.preventDefault()
    this.dropping = false
    // ensure we have admin/builder role
    if (!this.canBuild()) {
      this.world.chat.add({
        id: uuid(),
        from: null,
        fromId: null,
        body: `You don't have permission to do that.`,
        createdAt: moment().toISOString(),
      })
      return
    }
    // handle drop
    let file
    if (e.dataTransfer.items && e.dataTransfer.items.length > 0) {
      const item = e.dataTransfer.items[0]
      if (item.kind === 'file') {
        file = item.getAsFile()
      }
      // Handle multiple MIME types for URLs
      if (item.type === 'text/uri-list' || item.type === 'text/plain' || item.type === 'text/html') {
        const text = await getAsString(item)
        // Extract URL from the text (especially important for text/html type)
        const url = text.trim().split('\n')[0] // Take first line in case of multiple
        if (url.startsWith('http')) {
          // Basic URL validation
          const resp = await fetch(url)
          const blob = await resp.blob()
          file = new File([blob], new URL(url).pathname.split('/').pop(), { type: resp.headers.get('content-type') })
        }
      }
    } else if (e.dataTransfer.files && e.dataTransfer.files.length > 0) {
      file = e.dataTransfer.files[0]
    }
    if (!file) return
    // slight delay to ensure we get updated pointer position from window focus
    await new Promise(resolve => setTimeout(resolve, 100))
    // ensure we in build mode
    this.toggle(true)
    // add it!
    const maxSize = this.world.network.maxUploadSize * 1024 * 1024
    if (file.size > maxSize) {
      this.world.chat.add({
        id: uuid(),
        from: null,
        fromId: null,
        body: `File size too large (>${this.world.network.maxUploadSize}mb)`,
        createdAt: moment().toISOString(),
      })
      console.error(`File too large. Maximum size is ${maxSize / (1024 * 1024)}MB`)
      return
    }
    const transform = this.getSpawnTransform()
    const ext = file.name.split('.').pop().toLowerCase()
    if (ext === 'hyp') {
      this.addApp(file, transform)
    }
    if (ext === 'glb') {
      this.addModel(file, transform)
    }
    if (ext === 'vrm') {
      this.addAvatar(file, transform)
    }
  }

  async addApp(file, transform) {
    const info = await importApp(file)
    for (const asset of info.assets) {
      this.world.loader.insert(asset.type, asset.url, asset.file)
    }
    const blueprint = {
      id: uuid(),
      version: 0,
      name: info.blueprint.name,
      image: info.blueprint.image,
      author: info.blueprint.author,
      url: info.blueprint.url,
      desc: info.blueprint.desc,
      model: info.blueprint.model,
      script: info.blueprint.script,
      props: info.blueprint.props,
      preload: info.blueprint.preload,
      public: info.blueprint.public,
      locked: info.blueprint.locked,
      frozen: info.blueprint.frozen,
      unique: info.blueprint.unique,
    }
    this.world.blueprints.add(blueprint, true)
    const data = {
      id: uuid(),
      type: 'app',
      blueprint: blueprint.id,
      position: transform.position,
      quaternion: transform.quaternion,
      mover: null,
      uploader: this.world.network.id,
      pinned: false,
      state: {},
    }
    const app = this.world.entities.add(data, true)
    const promises = info.assets.map(asset => {
      return this.world.network.upload(asset.file)
    })
    try {
      await Promise.all(promises)
      app.onUploaded()
    } catch (err) {
      console.error('failed to upload .hyp assets')
      console.error(err)
      app.destroy()
    }
  }

  async addModel(file, transform) {
    // immutable hash the file
    const hash = await hashFile(file)
    // use hash as glb filename
    const filename = `${hash}.glb`
    // canonical url to this file
    const url = `asset://${filename}`
    // cache file locally so this client can insta-load it
    this.world.loader.insert('model', url, file)
    // make blueprint
    const blueprint = {
      id: uuid(),
      version: 0,
      name: file.name.split('.')[0],
      image: null,
      author: null,
      url: null,
      desc: null,
      model: url,
      script: null,
      props: {},
      preload: false,
      public: false,
      locked: false,
      unique: false,
    }
    // register blueprint
    this.world.blueprints.add(blueprint, true)
    // spawn the app moving
    // - mover: follows this clients cursor until placed
    // - uploader: other clients see a loading indicator until its fully uploaded
    const data = {
      id: uuid(),
      type: 'app',
      blueprint: blueprint.id,
      position: transform.position,
      quaternion: transform.quaternion,
      mover: null,
      uploader: this.world.network.id,
      pinned: false,
      state: {},
    }
    const app = this.world.entities.add(data, true)
    // upload the glb
    await this.world.network.upload(file)
    // mark as uploaded so other clients can load it in
    app.onUploaded()
  }

  async addAvatar(file, transform) {
    // immutable hash the file
    const hash = await hashFile(file)
    // use hash as vrm filename
    const filename = `${hash}.vrm`
    // canonical url to this file
    const url = `asset://${filename}`
    // cache file locally so this client can insta-load it
    this.world.loader.insert('avatar', url, file)
    this.world.emit('avatar', {
      file,
      url,
      hash,
      onPlace: async () => {
        // close pane
        this.world.emit('avatar', null)
        // make blueprint
        const blueprint = {
          id: uuid(),
          version: 0,
          name: file.name,
          image: null,
          author: null,
          url: null,
          desc: null,
          model: url,
          script: null,
          props: {},
          preload: false,
          public: false,
          locked: false,
          unique: false,
        }
        // register blueprint
        this.world.blueprints.add(blueprint, true)
        // spawn the app moving
        // - mover: follows this clients cursor until placed
        // - uploader: other clients see a loading indicator until its fully uploaded
        const data = {
          id: uuid(),
          type: 'app',
          blueprint: blueprint.id,
          position: transform.position,
          quaternion: transform.quaternion,
          mover: null,
          uploader: this.world.network.id,
          pinned: false,
          state: {},
        }
        const app = this.world.entities.add(data, true)
        // upload the glb
        await this.world.network.upload(file)
        // mark as uploaded so other clients can load it in
        app.onUploaded()
      },
      onEquip: async () => {
        // close pane
        this.world.emit('avatar', null)
        // prep new user data
        const player = this.world.entities.player
        const prevUrl = player.data.avatar
        // update locally
        player.modify({ avatar: url, sessionAvatar: null })
        // upload
        try {
          await this.world.network.upload(file)
        } catch (err) {
          console.error(err)
          // revert
          player.modify({ avatar: prevUrl })
          return
        }
        // update for everyone
        this.world.network.send('entityModified', {
          id: player.data.id,
          avatar: url,
        })
      },
    })
  }

  getSpawnTransform() {
    const hit = this.world.stage.raycastPointer(this.control.pointer.position)[0]
    const position = hit ? hit.point.toArray() : [0, 0, 0]
    let quaternion
    if (hit) {
      e1.copy(this.world.rig.rotation).reorder('YXZ')
      e1.x = 0
      e1.z = 0
      const degrees = e1.y * RAD2DEG
      const snappedDegrees = Math.round(degrees / SNAP_DEGREES) * SNAP_DEGREES
      e1.y = snappedDegrees * DEG2RAD
      q1.setFromEuler(e1)
      quaternion = q1.toArray()
    } else {
      quaternion = [0, 0, 0, 1]
    }
    return { position, quaternion }
  }

  destroy() {
    // Clean up resources
    if (this.highlightMesh && this.world.scene) {
      this.world.scene.remove(this.highlightMesh)
      this.highlightMesh = null
    }
    
    if (this.gizmos && this.world.scene) {
      this.world.scene.remove(this.gizmos)
      this.gizmos = null
    }
    
    // Remove event listeners
    this.world.off('inspect', this.onInspect)
    this.world.off('inspect-close', this.onInspectClose)
    this.world.off('player', this.onLocalPlayer)
    
    // Continue with original cleanup
    super.destroy?.()
  }
}

function getAsString(item) {
  return new Promise(resolve => {
    item.getAsString(resolve)
  })
}<|MERGE_RESOLUTION|>--- conflicted
+++ resolved
@@ -382,7 +382,6 @@
 
   start() {
     this.control = this.world.controls.bind({ priority: ControlPriorities.BUILDER })
-<<<<<<< HEAD
     
     // Now that the world is fully initialized, we can create and add gizmos
     if (this.world.scene) {
@@ -392,7 +391,6 @@
       this.world.scene.add(this.gizmos)
     }
     
-=======
     this.control.mouseLeft.onPress = () => {
       // pointer lock requires user-gesture in safari
       // so this can't be done during update cycle
@@ -402,7 +400,6 @@
         return true // capture
       }
     }
->>>>>>> 9a98362f
     this.updateActions()
   }
 
@@ -464,7 +461,6 @@
     if (!this.enabled) {
       return
     }
-<<<<<<< HEAD
     
     // Create and add gizmos if they don't exist yet but scene does
     if (!this.gizmos && this.world.scene) {
@@ -483,20 +479,13 @@
     // inspect with right mouse button (was R key)
     if (this.control.mouseRight.pressed) {
       const entity = this.getEntityAtPointer()
-=======
-    // inspect in pointer-lock
-    if (!this.selected && this.control.keyR.pressed) {
-      const entity = this.getEntityAtReticle()
->>>>>>> 9a98362f
       if (entity) {
         this.select(null)
         this.world.emit('inspect', entity)
         return // Add return to prevent duplicate handling
       }
     }
-<<<<<<< HEAD
-    
-=======
+    
     // inspect out of pointer-lock
     if (!this.selected && !this.control.pointer.locked && this.control.mouseRight.pressed) {
       const entity = this.getEntityAtPointer()
@@ -506,7 +495,6 @@
         this.world.emit('inspect', entity)
       }
     }
->>>>>>> 9a98362f
     // unlink
     if (this.control.keyU.pressed) {
       const entity = this.getEntityAtPointer()
@@ -551,7 +539,6 @@
         this.world.emit('toast', entity.data.pinned ? 'Pinned' : 'Un-pinned')
       }
     }
-<<<<<<< HEAD
     
     // grab with left mouse button
     if (this.control.mouseLeft.pressed && !this.selected) {
@@ -563,11 +550,9 @@
       // Always use pointer position in build mode
       const entity = this.getEntityAtPointer()
         
-=======
     // grab
     if (!this.justPointerLocked && this.control.pointer.locked && this.control.mouseLeft.pressed && !this.selected) {
       const entity = this.getEntityAtReticle()
->>>>>>> 9a98362f
       if (entity?.isApp && !entity.data.pinned) {
         this.addUndo({
           name: 'move-entity',
@@ -577,28 +562,18 @@
         this.select(entity)
       }
     }
-<<<<<<< HEAD
     
     // place with left mouse button
     else if (this.control.mouseLeft.pressed && this.selected) {
       this.select(null)
     }
+    // duplicate
+    if (!this.justPointerLocked && this.control.pointer.locked && this.control.mouseRight.pressed) {
+      const entity = this.selected || this.getEntityAtReticle()
     
     // duplicate with R key (was right mouse button)
     if (this.control.keyR.pressed) {
       const entity = this.selected || this.getEntityAtPointer()
-=======
-    // place
-    else if (
-      (!this.control.pointer.locked && this.selected) ||
-      (this.control.pointer.locked && this.control.mouseLeft.pressed && this.selected)
-    ) {
-      this.select(null)
-    }
-    // duplicate
-    if (!this.justPointerLocked && this.control.pointer.locked && this.control.mouseRight.pressed) {
-      const entity = this.selected || this.getEntityAtReticle()
->>>>>>> 9a98362f
       if (entity?.isApp) {
         let blueprintId = entity.data.blueprint
         // if unique, we also duplicate the blueprint
@@ -655,16 +630,13 @@
         entity?.destroy(true)
       }
     }
-<<<<<<< HEAD
-    
-=======
+    
     // undo
     if (this.control.keyZ.pressed && (this.control.metaLeft.down || this.control.controlLeft.down)) {
       this.undo()
     }
     // TODO: move up/down
     // this.selected.position.y -= this.control.pointer.delta.y * delta * 0.5
->>>>>>> 9a98362f
     if (this.selected) {
       const app = this.selected
       const hit = this.getHitAtPointer(app, true)
@@ -722,44 +694,6 @@
       // Update highlight and gizmos position
       this.updateHighlight()
     }
-
-    if (this.justPointerLocked) {
-      this.justPointerLocked = false
-    }
-  }
-
-  addUndo(action) {
-    this.undos.push(action)
-    if (this.undos.length > 50) {
-      this.undos.shift()
-    }
-  }
-
-  undo() {
-    const undo = this.undos.pop()
-    if (!undo) return
-    if (this.selected) this.select(null)
-    if (undo.name === 'add-entity') {
-      this.world.entities.add(undo.data, true)
-      return
-    }
-    if (undo.name === 'move-entity') {
-      const entity = this.world.entities.get(undo.entityId)
-      if (!entity) return
-      entity.data.position = undo.position
-      this.world.network.send('entityModified', {
-        id: undo.entityId,
-        position: entity.data.position,
-      })
-      entity.build()
-      return
-    }
-    if (undo.name === 'remove-entity') {
-      const entity = this.world.entities.get(undo.entityId)
-      if (!entity) return
-      entity.destroy(true)
-      return
-    }
   }
 
   toggle(enabled) {
@@ -791,6 +725,7 @@
     
     if (!this.enabled) this.select(null)
     this.updateActions()
+    this.world.emit('build-mode', enabled)
     this.world.emit('build-mode', enabled)
   }
 
@@ -864,11 +799,7 @@
     let entity
     for (const hit of hits) {
       entity = hit.getEntity?.()
-<<<<<<< HEAD
       if (entity && entity.isApp) break
-=======
-      if (entity) break
->>>>>>> 9a98362f
     }
     return entity
   }
