import * as THREE from '../extras/three'
import { isArray, isFunction, isNumber, isString, cloneDeep } from 'lodash-es'
import moment from 'moment'

import { Entity } from './Entity'
import { createNode } from '../extras/createNode'
import { LerpVector3 } from '../extras/LerpVector3'
import { LerpQuaternion } from '../extras/LerpQuaternion'
import { ControlPriorities } from '../extras/ControlPriorities'
import { getRef } from '../nodes/Node'
import { Layers } from '../extras/Layers'
import { createPlayerProxy } from '../extras/createPlayerProxy'
import { uuid } from '../utils'

const hotEventNames = ['fixedUpdate', 'update', 'lateUpdate']

const Modes = {
  ACTIVE: 'active',
  MOVING: 'moving',
  LOADING: 'loading',
  CRASHED: 'crashed',
}

export class App extends Entity {
  constructor(world, data, local) {
    super(world, data, local)
    this.isApp = true
    this.n = 0
    this.worldNodes = new Set()
    this.hotEvents = 0
    this.worldListeners = new Map()
    this.listeners = {}
    this.eventQueue = []
    this.snaps = []
    this.root = createNode('group')
    this.fields = []
    this.target = null
    this.projectLimit = Infinity
    this.playerProxies = new Map()
    this.hitResultsPool = []
    this.hitResults = []
    this.build()
  }

  createNode(name, data) {
    const node = createNode(name, data)
    return node
  }

  async build(crashed) {
    this.building = true
    const n = ++this.n
    // fetch blueprint
    const blueprint = this.world.blueprints.get(this.data.blueprint)

    let root
    let script
    // if someone else is uploading glb, show a loading indicator
    if (this.data.uploader && this.data.uploader !== this.world.network.id) {
      root = createNode('mesh')
      root.type = 'box'
      root.width = 1
      root.height = 1
      root.depth = 1
    }
    // otherwise we can load the model and script
    else {
      try {
        const type = blueprint.model.endsWith('vrm') ? 'avatar' : 'model'
        let glb = this.world.loader.get(type, blueprint.model)
        if (!glb) glb = await this.world.loader.load(type, blueprint.model)
        root = glb.toNodes()
      } catch (err) {
        console.error(err)
        // no model, will use crash block below
      }
      // fetch script (if any)
      if (blueprint.script) {
        try {
          script = this.world.loader.get('script', blueprint.script)
          if (!script) script = await this.world.loader.load('script', blueprint.script)
        } catch (err) {
          console.error(err)
          crashed = true
        }
      }
    }
    // if script crashed (or failed to load model), show crash-block
    if (crashed || !root) {
      let glb = this.world.loader.get('model', 'asset://crash-block.glb')
      if (!glb) glb = await this.world.loader.load('model', 'asset://crash-block.glb')
      root = glb.toNodes()
    }
    // if a new build happened while we were fetching, stop here
    if (this.n !== n) return
    // unbuild any previous version
    this.unbuild()
    // mode
    this.mode = Modes.ACTIVE
    if (this.data.mover) this.mode = Modes.MOVING
    if (this.data.uploader && this.data.uploader !== this.world.network.id) this.mode = Modes.LOADING
    // setup
    this.blueprint = blueprint
    this.root = root
    this.root.position.fromArray(this.data.position)
    this.root.quaternion.fromArray(this.data.quaternion)
    // activate
    this.root.activate({ world: this.world, entity: this, moving: !!this.data.mover })
    // execute script
    if (this.mode === Modes.ACTIVE && script && !crashed) {
      this.abortController = new AbortController()
      this.script = script
      try {
        this.script.exec(this.getWorldProxy(), this.getAppProxy(), this.fetch, blueprint.props)
      } catch (err) {
        console.error('script crashed')
        console.error(err)
        return this.crash()
      }
    }
    // if moving we need updates
    if (this.mode === Modes.MOVING) {
      this.world.setHot(this, true)
      // and we need a list of any snap points
      this.snaps = []
      this.root.traverse(node => {
        if (node.name === 'snap') {
          this.snaps.push(node.worldPosition)
        }
      })
    }
    // if remote is moving, set up to receive network updates
    this.networkPos = new LerpVector3(root.position, this.world.networkRate)
    this.networkQuat = new LerpQuaternion(root.quaternion, this.world.networkRate)
    // execute any events we collected while building
    while (this.eventQueue.length) {
      const event = this.eventQueue[0]
      if (event.version > this.blueprint.version) break // ignore future versions
      this.eventQueue.shift()
      this.emit(event.name, event.data, event.networkId)
    }
    // finished!
    this.building = false
  }

  unbuild() {
    // cancel any control
    this.control?.release()
    this.control = null
    // cancel any effects
    this.playerProxies.forEach(player => {
      player.cancelEffect()
    })
    // deactivate local node
    this.root?.deactivate()
    // deactivate world nodes
    for (const node of this.worldNodes) {
      node.deactivate()
    }
    this.worldNodes.clear()
    // clear script event listeners
    this.clearEventListeners()
    this.hotEvents = 0
    // cancel update tracking
    this.world.setHot(this, false)
    // abort fetch's etc
    this.abortController?.abort()
    this.abortController = null
    // clear fields
    this.onFields?.([])
  }

  fixedUpdate(delta) {
    // script fixedUpdate()
    if (this.mode === Modes.ACTIVE && this.script) {
      try {
        this.emit('fixedUpdate', delta)
      } catch (err) {
        console.error('script fixedUpdate crashed', this)
        console.error(err)
        this.crash()
        return
      }
    }
  }

  update(delta) {
    // if someone else is moving the app, interpolate updates
    if (this.data.mover && this.data.mover !== this.world.network.id) {
      this.networkPos.update(delta)
      this.networkQuat.update(delta)
    }
    // script update()
    if (this.mode === Modes.ACTIVE && this.script) {
      try {
        this.emit('update', delta)
      } catch (err) {
        console.error('script update() crashed', this)
        console.error(err)
        this.crash()
        return
      }
    }
  }

  lateUpdate(delta) {
    if (this.mode === Modes.ACTIVE && this.script) {
      try {
        this.emit('lateUpdate', delta)
      } catch (err) {
        console.error('script lateUpdate() crashed', this)
        console.error(err)
        this.crash()
        return
      }
    }
  }

  onUploaded() {
    this.data.uploader = null
    this.world.network.send('entityModified', { id: this.data.id, uploader: null })
  }

  modify(data) {
    let rebuild
    if (data.hasOwnProperty('blueprint')) {
      this.data.blueprint = data.blueprint
      rebuild = true
    }
    if (data.hasOwnProperty('uploader')) {
      this.data.uploader = data.uploader
      rebuild = true
    }
    if (data.hasOwnProperty('mover')) {
      this.data.mover = data.mover
      rebuild = true
    }
    if (data.hasOwnProperty('position')) {
      this.data.position = data.position
      if (this.data.mover) {
        this.networkPos.pushArray(data.position)
      } else {
        rebuild = true
      }
    }
    if (data.hasOwnProperty('quaternion')) {
      this.data.quaternion = data.quaternion
      this.networkQuat.pushArray(data.quaternion)
    }
    if (data.hasOwnProperty('pinned')) {
      this.data.pinned = data.pinned
    }
    if (data.hasOwnProperty('state')) {
      this.data.state = data.state
      rebuild = true
    }
    if (rebuild) {
      this.build()
    }
  }

  crash() {
    this.build(true)
  }

  destroy(local) {
    if (this.dead) return
    this.dead = true

    this.unbuild()

    this.world.entities.remove(this.data.id)
    // if removed locally we need to broadcast to server/clients
    if (local) {
      this.world.network.send('entityRemoved', this.data.id)
    }
  }

  on(name, callback) {
    if (!this.listeners[name]) {
      this.listeners[name] = new Set()
    }
    if (this.listeners[name].has(callback)) return
    this.listeners[name].add(callback)
    if (hotEventNames.includes(name)) {
      this.hotEvents++
      this.world.setHot(this, this.hotEvents > 0)
    }
  }

  off(name, callback) {
    if (!this.listeners[name]) return
    if (!this.listeners[name].has(callback)) return
    this.listeners[name].delete(callback)
    if (hotEventNames.includes(name)) {
      this.hotEvents--
      this.world.setHot(this, this.hotEvents > 0)
    }
  }

  emit(name, a1, a2) {
    if (!this.listeners[name]) return
    for (const callback of this.listeners[name]) {
      callback(a1, a2)
    }
  }

  onWorldEvent(name, callback) {
    this.worldListeners.set(callback, name)
    this.world.events.on(name, callback)
  }

  offWorldEvent(name, callback) {
    this.worldListeners.delete(callback)
    this.world.events.off(name, callback)
  }

  clearEventListeners() {
    // local
    this.listeners = {}
    // world
    for (const [callback, name] of this.worldListeners) {
      this.world.events.off(name, callback)
    }
    this.worldListeners.clear()
  }

  onEvent(version, name, data, networkId) {
    if (this.building || version > this.blueprint.version) {
      this.eventQueue.push({ version, name, data, networkId })
    } else {
      this.emit(name, data, networkId)
    }
  }

  fetch = async (url, options = {}) => {
    try {
      const resp = await fetch(url, {
        ...options,
        signal: this.abortController.signal,
      })
      const secureResp = {
        ok: resp.ok,
        status: resp.status,
        statusText: resp.statusText,
        headers: Object.fromEntries(resp.headers.entries()),
        json: async () => await resp.json(),
        text: async () => await resp.text(),
        blob: async () => await resp.blob(),
        arrayBuffer: async () => await resp.arrayBuffer(),
      }
      return secureResp
    } catch (err) {
      console.error(err)
      // this.crash()
    }
  }

  getNodes() {
    // note: this is currently just used in the nodes tab in the app inspector
    // to get a clean hierarchy
    if (!this.blueprint) return
    const type = this.blueprint.model.endsWith('vrm') ? 'avatar' : 'model'
    let glb = this.world.loader.get(type, this.blueprint.model)
    if (!glb) return
    return glb.toNodes()
  }

  getPlayerProxy(playerId) {
    if (playerId === undefined) playerId = this.world.entities.player?.data.id
    let proxy = this.playerProxies.get(playerId)
    if (!proxy) {
      const player = this.world.entities.getPlayer(playerId)
      if (!player) return null
      proxy = createPlayerProxy(player)
      this.playerProxies.set(playerId, proxy)
    }
    return proxy
  }

  getWorldProxy() {
    if (!this.worldProxy) {
      const entity = this
      const getterFns = {
        networkId: 'getNetworkId',
        isServer: 'getIsServer',
        isClient: 'getIsClient',
      }
      const worldApi = this.world.apps.worldApi
      this.worldProxy = new Proxy(
        {},
        {
          get: (target, prop) => {
            // handle getters
            if (prop in getterFns) {
              return worldApi[getterFns[prop]](entity)
            }
            // handle methods
            if (prop in worldApi) {
              const method = worldApi[prop]
              return (...args) => {
                return method(entity, ...args)
              }
            }
            return undefined
          },
        }
<<<<<<< HEAD
      )
=======
        this.raycastHit.point.copy(hit.point)
        this.raycastHit.normal.copy(hit.normal)
        this.raycastHit.distance = hit.distance
        this.raycastHit.tag = hit.handle?.tag
        this.raycastHit.playerId = hit.handle?.playerId
        this.raycastHit.player = hit.handle?.player
        if (!hit.handle?.player) {
          this.raycastHit.app = hit.handle?.node.ctx.entity
        }
        return this.raycastHit
      },
      overlapSphere(radius, origin, layerMask) {
        const hits = world.physics.overlapSphere(radius, origin, layerMask)
        return hits.map(hit => {
          return hit.proxy
        })
      },
>>>>>>> 0fee2105
    }
    return this.worldProxy
  }

  getAppProxy() {
<<<<<<< HEAD
    if (!this.appProxy) {
      const entity = this
      const getterFns = {
        instanceId: 'getInstanceId',
        version: 'getVersion',
        modelUrl: 'getModelUrl',
        state: 'getState',
        props: 'getProps',
        config: 'getConfig',
      }
      const setterFns = {
        state: 'setState',
      }
      const appApi = this.world.apps.appApi
      this.appProxy = new Proxy(
        {},
        {
          get: (target, prop) => {
            // handle getters
            if (prop in getterFns) {
              return appApi[getterFns[prop]](entity)
            }
            // handle methods
            if (prop in appApi) {
              const method = appApi[prop]
              return (...args) => {
                return method(entity, ...args)
              }
            }
            // handle root node
            return entity.root.getProxy()[prop]
          },
          set: (target, prop, value) => {
            // handle setter fns
            if (prop in setterFns) {
              appApi[setterFns[prop]](entity, value)
              return true
            }
            // also inherit app root node
            if (prop in entity.root.getProxy()) {
              entity.root.getProxy()[prop] = value
              return true
            }
            return true
          },
=======
    const entity = this
    const world = this.world
    let proxy = {
      get instanceId() {
        return entity.data.id
      },
      get version() {
        return entity.blueprint.version
      },
      get modelUrl() {
        return entity.blueprint.model
      },
      get state() {
        return entity.data.state
      },
      set state(value) {
        entity.data.state = value
      },
      on(name, callback) {
        entity.on(name, callback)
      },
      off(name, callback) {
        entity.off(name, callback)
      },
      send(name, data, ignoreSocketId) {
        if (internalEvents.includes(name)) {
          return console.error(`apps cannot send internal events (${name})`)
        }
        // NOTE: on the client ignoreSocketId is a no-op because it can only send events to the server
        const event = [entity.data.id, entity.blueprint.version, name, data]
        world.network.send('entityEvent', event, ignoreSocketId)
      },
      sendTo(name, data, targetSocketId) {
        if (internalEvents.includes(name)) {
          return console.error(`apps cannot send internal events (${name})`)
        }
        const event = [entity.data.id, entity.blueprint.version, name, data]
        world.network.sendTo(targetSocketId, 'entityEvent', event)
      },
      emit(name, data) {
        if (internalEvents.includes(name)) {
          return console.error(`apps cannot emit internal events (${name})`)
        }
        world.events.emit(name, data)
      },
      get(id) {
        const node = entity.root.get(id)
        if (!node) return null
        return node.getProxy()
      },
      create(name, data) {
        const node = entity.createNode(name, data)
        return node.getProxy()
      },
      createClone() {
        const data = structuredClone(entity.data);
        if (entity.blueprint.unique) {
          const blueprint = {
            id: uuid(),
            version: 0,
            name: entity.blueprint.name,
            image: entity.blueprint.image,
            author: entity.blueprint.author,
            url: entity.blueprint.url,
            desc: entity.blueprint.desc,
            model: entity.blueprint.model,
            script: entity.blueprint.script,
            props: structuredClone(entity.blueprint.props),
            preload: entity.blueprint.preload,
            public: entity.blueprint.public,
            locked: entity.blueprint.locked,
            frozen: entity.blueprint.frozen,
            unique: entity.blueprint.unique,
          };
          world.blueprints.add(blueprint, true);
          data.blueprint = blueprint.id;
        }
        data.id = uuid();

        entity.world.entities.add(data, true);
        return data.id;
      },
      control(options) {
        entity.control?.release()
        // TODO: only allow on user interaction
        // TODO: show UI with a button to release()
        entity.control = world.controls.bind({
          ...options,
          priority: ControlPriorities.APP,
          object: entity,
        })
        return entity.control
      },
      configure(fnOrArray) {
        if (isArray(fnOrArray)) {
          entity.fields = fnOrArray
        } else if (isFunction(fnOrArray)) {
          entity.fields = fnOrArray() // deprecated
        }
        if (!isArray(entity.fields)) {
          entity.fields = []
        }
        // apply any initial values
        const props = entity.blueprint.props
        for (const field of entity.fields) {
          if (field.initial !== undefined && props[field.key] === undefined) {
            props[field.key] = field.initial
          }
>>>>>>> 0fee2105
        }
      )
    }
    return this.appProxy
  }
}<|MERGE_RESOLUTION|>--- conflicted
+++ resolved
@@ -1,508 +1,193 @@
+import moment from 'moment'
+import { isArray, isEqual, isFunction, isNumber } from 'lodash-es'
 import * as THREE from '../extras/three'
-import { isArray, isFunction, isNumber, isString, cloneDeep } from 'lodash-es'
-import moment from 'moment'
-
-import { Entity } from './Entity'
-import { createNode } from '../extras/createNode'
-import { LerpVector3 } from '../extras/LerpVector3'
-import { LerpQuaternion } from '../extras/LerpQuaternion'
-import { ControlPriorities } from '../extras/ControlPriorities'
+
+import { System } from './System'
 import { getRef } from '../nodes/Node'
 import { Layers } from '../extras/Layers'
-import { createPlayerProxy } from '../extras/createPlayerProxy'
-import { uuid } from '../utils'
-
-const hotEventNames = ['fixedUpdate', 'update', 'lateUpdate']
-
-const Modes = {
-  ACTIVE: 'active',
-  MOVING: 'moving',
-  LOADING: 'loading',
-  CRASHED: 'crashed',
-}
-
-export class App extends Entity {
-  constructor(world, data, local) {
-    super(world, data, local)
-    this.isApp = true
-    this.n = 0
-    this.worldNodes = new Set()
-    this.hotEvents = 0
-    this.worldListeners = new Map()
-    this.listeners = {}
-    this.eventQueue = []
-    this.snaps = []
-    this.root = createNode('group')
-    this.fields = []
-    this.target = null
-    this.projectLimit = Infinity
-    this.playerProxies = new Map()
-    this.hitResultsPool = []
-    this.hitResults = []
-    this.build()
-  }
-
-  createNode(name, data) {
-    const node = createNode(name, data)
-    return node
-  }
-
-  async build(crashed) {
-    this.building = true
-    const n = ++this.n
-    // fetch blueprint
-    const blueprint = this.world.blueprints.get(this.data.blueprint)
-
-    let root
-    let script
-    // if someone else is uploading glb, show a loading indicator
-    if (this.data.uploader && this.data.uploader !== this.world.network.id) {
-      root = createNode('mesh')
-      root.type = 'box'
-      root.width = 1
-      root.height = 1
-      root.depth = 1
-    }
-    // otherwise we can load the model and script
-    else {
-      try {
-        const type = blueprint.model.endsWith('vrm') ? 'avatar' : 'model'
-        let glb = this.world.loader.get(type, blueprint.model)
-        if (!glb) glb = await this.world.loader.load(type, blueprint.model)
-        root = glb.toNodes()
-      } catch (err) {
-        console.error(err)
-        // no model, will use crash block below
-      }
-      // fetch script (if any)
-      if (blueprint.script) {
-        try {
-          script = this.world.loader.get('script', blueprint.script)
-          if (!script) script = await this.world.loader.load('script', blueprint.script)
-        } catch (err) {
-          console.error(err)
-          crashed = true
-        }
-      }
-    }
-    // if script crashed (or failed to load model), show crash-block
-    if (crashed || !root) {
-      let glb = this.world.loader.get('model', 'asset://crash-block.glb')
-      if (!glb) glb = await this.world.loader.load('model', 'asset://crash-block.glb')
-      root = glb.toNodes()
-    }
-    // if a new build happened while we were fetching, stop here
-    if (this.n !== n) return
-    // unbuild any previous version
-    this.unbuild()
-    // mode
-    this.mode = Modes.ACTIVE
-    if (this.data.mover) this.mode = Modes.MOVING
-    if (this.data.uploader && this.data.uploader !== this.world.network.id) this.mode = Modes.LOADING
-    // setup
-    this.blueprint = blueprint
-    this.root = root
-    this.root.position.fromArray(this.data.position)
-    this.root.quaternion.fromArray(this.data.quaternion)
-    // activate
-    this.root.activate({ world: this.world, entity: this, moving: !!this.data.mover })
-    // execute script
-    if (this.mode === Modes.ACTIVE && script && !crashed) {
-      this.abortController = new AbortController()
-      this.script = script
-      try {
-        this.script.exec(this.getWorldProxy(), this.getAppProxy(), this.fetch, blueprint.props)
-      } catch (err) {
-        console.error('script crashed')
-        console.error(err)
-        return this.crash()
-      }
-    }
-    // if moving we need updates
-    if (this.mode === Modes.MOVING) {
-      this.world.setHot(this, true)
-      // and we need a list of any snap points
-      this.snaps = []
-      this.root.traverse(node => {
-        if (node.name === 'snap') {
-          this.snaps.push(node.worldPosition)
-        }
-      })
-    }
-    // if remote is moving, set up to receive network updates
-    this.networkPos = new LerpVector3(root.position, this.world.networkRate)
-    this.networkQuat = new LerpQuaternion(root.quaternion, this.world.networkRate)
-    // execute any events we collected while building
-    while (this.eventQueue.length) {
-      const event = this.eventQueue[0]
-      if (event.version > this.blueprint.version) break // ignore future versions
-      this.eventQueue.shift()
-      this.emit(event.name, event.data, event.networkId)
-    }
-    // finished!
-    this.building = false
-  }
-
-  unbuild() {
-    // cancel any control
-    this.control?.release()
-    this.control = null
-    // cancel any effects
-    this.playerProxies.forEach(player => {
-      player.cancelEffect()
-    })
-    // deactivate local node
-    this.root?.deactivate()
-    // deactivate world nodes
-    for (const node of this.worldNodes) {
-      node.deactivate()
-    }
-    this.worldNodes.clear()
-    // clear script event listeners
-    this.clearEventListeners()
-    this.hotEvents = 0
-    // cancel update tracking
-    this.world.setHot(this, false)
-    // abort fetch's etc
-    this.abortController?.abort()
-    this.abortController = null
-    // clear fields
-    this.onFields?.([])
-  }
-
-  fixedUpdate(delta) {
-    // script fixedUpdate()
-    if (this.mode === Modes.ACTIVE && this.script) {
-      try {
-        this.emit('fixedUpdate', delta)
-      } catch (err) {
-        console.error('script fixedUpdate crashed', this)
-        console.error(err)
-        this.crash()
-        return
-      }
-    }
-  }
-
-  update(delta) {
-    // if someone else is moving the app, interpolate updates
-    if (this.data.mover && this.data.mover !== this.world.network.id) {
-      this.networkPos.update(delta)
-      this.networkQuat.update(delta)
-    }
-    // script update()
-    if (this.mode === Modes.ACTIVE && this.script) {
-      try {
-        this.emit('update', delta)
-      } catch (err) {
-        console.error('script update() crashed', this)
-        console.error(err)
-        this.crash()
-        return
-      }
-    }
-  }
-
-  lateUpdate(delta) {
-    if (this.mode === Modes.ACTIVE && this.script) {
-      try {
-        this.emit('lateUpdate', delta)
-      } catch (err) {
-        console.error('script lateUpdate() crashed', this)
-        console.error(err)
-        this.crash()
-        return
-      }
-    }
-  }
-
-  onUploaded() {
-    this.data.uploader = null
-    this.world.network.send('entityModified', { id: this.data.id, uploader: null })
-  }
-
-  modify(data) {
-    let rebuild
-    if (data.hasOwnProperty('blueprint')) {
-      this.data.blueprint = data.blueprint
-      rebuild = true
-    }
-    if (data.hasOwnProperty('uploader')) {
-      this.data.uploader = data.uploader
-      rebuild = true
-    }
-    if (data.hasOwnProperty('mover')) {
-      this.data.mover = data.mover
-      rebuild = true
-    }
-    if (data.hasOwnProperty('position')) {
-      this.data.position = data.position
-      if (this.data.mover) {
-        this.networkPos.pushArray(data.position)
-      } else {
-        rebuild = true
-      }
-    }
-    if (data.hasOwnProperty('quaternion')) {
-      this.data.quaternion = data.quaternion
-      this.networkQuat.pushArray(data.quaternion)
-    }
-    if (data.hasOwnProperty('pinned')) {
-      this.data.pinned = data.pinned
-    }
-    if (data.hasOwnProperty('state')) {
-      this.data.state = data.state
-      rebuild = true
-    }
-    if (rebuild) {
-      this.build()
-    }
-  }
-
-  crash() {
-    this.build(true)
-  }
-
-  destroy(local) {
-    if (this.dead) return
-    this.dead = true
-
-    this.unbuild()
-
-    this.world.entities.remove(this.data.id)
-    // if removed locally we need to broadcast to server/clients
-    if (local) {
-      this.world.network.send('entityRemoved', this.data.id)
-    }
-  }
-
-  on(name, callback) {
-    if (!this.listeners[name]) {
-      this.listeners[name] = new Set()
-    }
-    if (this.listeners[name].has(callback)) return
-    this.listeners[name].add(callback)
-    if (hotEventNames.includes(name)) {
-      this.hotEvents++
-      this.world.setHot(this, this.hotEvents > 0)
-    }
-  }
-
-  off(name, callback) {
-    if (!this.listeners[name]) return
-    if (!this.listeners[name].has(callback)) return
-    this.listeners[name].delete(callback)
-    if (hotEventNames.includes(name)) {
-      this.hotEvents--
-      this.world.setHot(this, this.hotEvents > 0)
-    }
-  }
-
-  emit(name, a1, a2) {
-    if (!this.listeners[name]) return
-    for (const callback of this.listeners[name]) {
-      callback(a1, a2)
-    }
-  }
-
-  onWorldEvent(name, callback) {
-    this.worldListeners.set(callback, name)
-    this.world.events.on(name, callback)
-  }
-
-  offWorldEvent(name, callback) {
-    this.worldListeners.delete(callback)
-    this.world.events.off(name, callback)
-  }
-
-  clearEventListeners() {
-    // local
-    this.listeners = {}
-    // world
-    for (const [callback, name] of this.worldListeners) {
-      this.world.events.off(name, callback)
-    }
-    this.worldListeners.clear()
-  }
-
-  onEvent(version, name, data, networkId) {
-    if (this.building || version > this.blueprint.version) {
-      this.eventQueue.push({ version, name, data, networkId })
-    } else {
-      this.emit(name, data, networkId)
-    }
-  }
-
-  fetch = async (url, options = {}) => {
-    try {
-      const resp = await fetch(url, {
-        ...options,
-        signal: this.abortController.signal,
-      })
-      const secureResp = {
-        ok: resp.ok,
-        status: resp.status,
-        statusText: resp.statusText,
-        headers: Object.fromEntries(resp.headers.entries()),
-        json: async () => await resp.json(),
-        text: async () => await resp.text(),
-        blob: async () => await resp.blob(),
-        arrayBuffer: async () => await resp.arrayBuffer(),
-      }
-      return secureResp
-    } catch (err) {
-      console.error(err)
-      // this.crash()
-    }
-  }
-
-  getNodes() {
-    // note: this is currently just used in the nodes tab in the app inspector
-    // to get a clean hierarchy
-    if (!this.blueprint) return
-    const type = this.blueprint.model.endsWith('vrm') ? 'avatar' : 'model'
-    let glb = this.world.loader.get(type, this.blueprint.model)
-    if (!glb) return
-    return glb.toNodes()
-  }
-
-  getPlayerProxy(playerId) {
-    if (playerId === undefined) playerId = this.world.entities.player?.data.id
-    let proxy = this.playerProxies.get(playerId)
-    if (!proxy) {
-      const player = this.world.entities.getPlayer(playerId)
-      if (!player) return null
-      proxy = createPlayerProxy(player)
-      this.playerProxies.set(playerId, proxy)
-    }
-    return proxy
-  }
-
-  getWorldProxy() {
-    if (!this.worldProxy) {
-      const entity = this
-      const getterFns = {
-        networkId: 'getNetworkId',
-        isServer: 'getIsServer',
-        isClient: 'getIsClient',
-      }
-      const worldApi = this.world.apps.worldApi
-      this.worldProxy = new Proxy(
-        {},
-        {
-          get: (target, prop) => {
-            // handle getters
-            if (prop in getterFns) {
-              return worldApi[getterFns[prop]](entity)
-            }
-            // handle methods
-            if (prop in worldApi) {
-              const method = worldApi[prop]
-              return (...args) => {
-                return method(entity, ...args)
-              }
-            }
-            return undefined
-          },
-        }
-<<<<<<< HEAD
-      )
-=======
-        this.raycastHit.point.copy(hit.point)
-        this.raycastHit.normal.copy(hit.normal)
-        this.raycastHit.distance = hit.distance
-        this.raycastHit.tag = hit.handle?.tag
-        this.raycastHit.playerId = hit.handle?.playerId
-        this.raycastHit.player = hit.handle?.player
+import { ControlPriorities } from '../extras/ControlPriorities'
+import { warn } from '../extras/warn'
+
+const internalEvents = ['fixedUpdate', 'updated', 'lateUpdate', 'enter', 'leave', 'chat', 'health']
+
+/**
+ * Apps System
+ *
+ * - Runs on both the server and client.
+ * - A single place to manage app runtime methods used by all apps
+ *
+ */
+export class Apps extends System {
+  constructor(world) {
+    super(world)
+    this.initWorldApi()
+    this.initAppApi()
+  }
+
+  initWorldApi() {
+    const self = this
+    const world = this.world
+    this.worldApi = {
+      getNetworkId(entity) {
+        return world.network.id
+      },
+      getIsServer(entity) {
+        return world.network.isServer
+      },
+      getIsClient(entity) {
+        return world.network.isClient
+      },
+      add(entity, pNode) {
+        const node = getRef(pNode)
+        if (!node) return
+        if (node.parent) {
+          node.parent.remove(node)
+        }
+        entity.worldNodes.add(node)
+        node.activate({ world, entity })
+      },
+      remove(entity, pNode) {
+        const node = getRef(pNode)
+        if (!node) return
+        if (node.parent) return // its not in world
+        if (!entity.worldNodes.has(node)) return
+        entity.worldNodes.delete(node)
+        node.deactivate()
+      },
+      attach(entity, pNode) {
+        const node = getRef(pNode)
+        if (!node) return
+        const parent = node.parent
+        if (!parent) return
+        const finalMatrix = new THREE.Matrix4()
+        finalMatrix.copy(node.matrix)
+        let currentParent = node.parent
+        while (currentParent) {
+          finalMatrix.premultiply(currentParent.matrix)
+          currentParent = currentParent.parent
+        }
+        parent.remove(node)
+        finalMatrix.decompose(node.position, node.quaternion, node.scale)
+        node.activate({ world, entity })
+        entity.worldNodes.add(node)
+      },
+      on(entity, name, callback) {
+        entity.onWorldEvent(name, callback)
+      },
+      off(entity, name, callback) {
+        entity.offWorldEvent(name, callback)
+      },
+      emit(entity, name, data) {
+        if (internalEvents.includes(name)) {
+          return console.error(`apps cannot emit internal events (${name})`)
+        }
+        warn('world.emit() is deprecated, use app.emit() instead')
+        world.events.emit(name, data)
+      },
+      getTime(entity) {
+        return world.network.getTime()
+      },
+      getTimestamp(entity, format) {
+        if (!format) return moment().toISOString()
+        return moment().format(format)
+      },
+      chat(entity, msg, broadcast) {
+        if (!msg) return
+        world.chat.add(msg, broadcast)
+      },
+      getPlayer(entity, playerId) {
+        return entity.getPlayerProxy(playerId)
+      },
+      getPlayers(entity) {
+        // tip: probably dont wanna call this every frame
+        const players = []
+        world.entities.players.forEach(player => {
+          players.push(entity.getPlayerProxy(player.data.id))
+        })
+        return players
+      },
+      createLayerMask(entity, ...groups) {
+        let mask = 0
+        for (const group of groups) {
+          if (!Layers[group]) throw new Error(`[createLayerMask] invalid group: ${group}`)
+          mask |= Layers[group].group
+        }
+        return mask
+      },
+      raycast(entity, origin, direction, maxDistance, layerMask) {
+        if (!origin?.isVector3) throw new Error('[raycast] origin must be Vector3')
+        if (!direction?.isVector3) throw new Error('[raycast] direction must be Vector3')
+        if (maxDistance !== undefined && !isNumber(maxDistance)) throw new Error('[raycast] maxDistance must be number')
+        if (layerMask !== undefined && layerMask !== null && !isNumber(layerMask))
+          throw new Error('[raycast] layerMask must be number')
+        const hit = world.physics.raycast(origin, direction, maxDistance, layerMask)
+        if (!hit) return null
+        if (!self.raycastHit) {
+          self.raycastHit = {
+            point: new THREE.Vector3(),
+            normal: new THREE.Vector3(),
+            distance: 0,
+            tag: null,
+            playerId: null,
+          }
+        }
+        self.raycastHit.point.copy(hit.point)
+        self.raycastHit.normal.copy(hit.normal)
+        self.raycastHit.distance = hit.distance
+        self.raycastHit.tag = hit.handle?.tag
+        self.raycastHit.playerId = hit.handle?.playerId
         if (!hit.handle?.player) {
           this.raycastHit.app = hit.handle?.node.ctx.entity
         }
-        return this.raycastHit
-      },
-      overlapSphere(radius, origin, layerMask) {
+        return self.raycastHit
+      },
+      overlapSphere(entity, radius, origin, layerMask) {
         const hits = world.physics.overlapSphere(radius, origin, layerMask)
         return hits.map(hit => {
           return hit.proxy
         })
       },
->>>>>>> 0fee2105
-    }
-    return this.worldProxy
-  }
-
-  getAppProxy() {
-<<<<<<< HEAD
-    if (!this.appProxy) {
-      const entity = this
-      const getterFns = {
-        instanceId: 'getInstanceId',
-        version: 'getVersion',
-        modelUrl: 'getModelUrl',
-        state: 'getState',
-        props: 'getProps',
-        config: 'getConfig',
-      }
-      const setterFns = {
-        state: 'setState',
-      }
-      const appApi = this.world.apps.appApi
-      this.appProxy = new Proxy(
-        {},
-        {
-          get: (target, prop) => {
-            // handle getters
-            if (prop in getterFns) {
-              return appApi[getterFns[prop]](entity)
-            }
-            // handle methods
-            if (prop in appApi) {
-              const method = appApi[prop]
-              return (...args) => {
-                return method(entity, ...args)
-              }
-            }
-            // handle root node
-            return entity.root.getProxy()[prop]
-          },
-          set: (target, prop, value) => {
-            // handle setter fns
-            if (prop in setterFns) {
-              appApi[setterFns[prop]](entity, value)
-              return true
-            }
-            // also inherit app root node
-            if (prop in entity.root.getProxy()) {
-              entity.root.getProxy()[prop] = value
-              return true
-            }
-            return true
-          },
-=======
-    const entity = this
+      get(entity, key) {
+        return world.storage?.get(key)
+      },
+      set(entity, key, value) {
+        world.storage?.set(key, value)
+      },
+    }
+  }
+
+  initAppApi() {
     const world = this.world
-    let proxy = {
-      get instanceId() {
+    this.appApi = {
+      getInstanceId(entity) {
         return entity.data.id
       },
-      get version() {
+      getVersion(entity) {
         return entity.blueprint.version
       },
-      get modelUrl() {
+      getModelUrl(entity) {
         return entity.blueprint.model
       },
-      get state() {
+      getState(entity) {
         return entity.data.state
       },
-      set state(value) {
+      setState(entity, value) {
         entity.data.state = value
       },
-      on(name, callback) {
+      getProps(entity) {
+        return entity.blueprint.props
+      },
+      getConfig(entity) {
+        // deprecated. will be removed
+        return entity.blueprint.props
+      },
+      on(entity, name, callback) {
         entity.on(name, callback)
       },
-      off(name, callback) {
+      off(entity, name, callback) {
         entity.off(name, callback)
       },
-      send(name, data, ignoreSocketId) {
+      send(entity, name, data, ignoreSocketId) {
         if (internalEvents.includes(name)) {
           return console.error(`apps cannot send internal events (${name})`)
         }
@@ -510,57 +195,22 @@
         const event = [entity.data.id, entity.blueprint.version, name, data]
         world.network.send('entityEvent', event, ignoreSocketId)
       },
-      sendTo(name, data, targetSocketId) {
-        if (internalEvents.includes(name)) {
-          return console.error(`apps cannot send internal events (${name})`)
-        }
-        const event = [entity.data.id, entity.blueprint.version, name, data]
-        world.network.sendTo(targetSocketId, 'entityEvent', event)
-      },
-      emit(name, data) {
+      emit(entity, name, data) {
         if (internalEvents.includes(name)) {
           return console.error(`apps cannot emit internal events (${name})`)
         }
         world.events.emit(name, data)
       },
-      get(id) {
+      get(entity, id) {
         const node = entity.root.get(id)
         if (!node) return null
         return node.getProxy()
       },
-      create(name, data) {
+      create(entity, name, data) {
         const node = entity.createNode(name, data)
         return node.getProxy()
       },
-      createClone() {
-        const data = structuredClone(entity.data);
-        if (entity.blueprint.unique) {
-          const blueprint = {
-            id: uuid(),
-            version: 0,
-            name: entity.blueprint.name,
-            image: entity.blueprint.image,
-            author: entity.blueprint.author,
-            url: entity.blueprint.url,
-            desc: entity.blueprint.desc,
-            model: entity.blueprint.model,
-            script: entity.blueprint.script,
-            props: structuredClone(entity.blueprint.props),
-            preload: entity.blueprint.preload,
-            public: entity.blueprint.public,
-            locked: entity.blueprint.locked,
-            frozen: entity.blueprint.frozen,
-            unique: entity.blueprint.unique,
-          };
-          world.blueprints.add(blueprint, true);
-          data.blueprint = blueprint.id;
-        }
-        data.id = uuid();
-
-        entity.world.entities.add(data, true);
-        return data.id;
-      },
-      control(options) {
+      control(entity, options) {
         entity.control?.release()
         // TODO: only allow on user interaction
         // TODO: show UI with a button to release()
@@ -571,7 +221,7 @@
         })
         return entity.control
       },
-      configure(fnOrArray) {
+      configure(entity, fnOrArray) {
         if (isArray(fnOrArray)) {
           entity.fields = fnOrArray
         } else if (isFunction(fnOrArray)) {
@@ -586,10 +236,25 @@
           if (field.initial !== undefined && props[field.key] === undefined) {
             props[field.key] = field.initial
           }
->>>>>>> 0fee2105
-        }
-      )
-    }
-    return this.appProxy
+        }
+        entity.onFields?.(entity.fields)
+      },
+    }
+  }
+
+  augment({ global, world, app }) {
+    // todo: globals
+    if (world) {
+      this.worldApi = {
+        ...this.worldApi,
+        ...world,
+      }
+    }
+    if (app) {
+      this.appApi = {
+        ...this.appApi,
+        ...app,
+      }
+    }
   }
 }