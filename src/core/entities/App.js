--- conflicted
+++ resolved
@@ -221,15 +221,7 @@
       }
       if (this.control._lifting) {
         // if shift is down we're raising and lowering the app
-<<<<<<< HEAD
-        this.root.position.y -= this.world.controls.pointer.delta.y * delta * 0.5
-      } else if (this.control.buttons.ControlLeft) {
-        // if control is down, scale up/down with mouse wheel
-        const scaleFactor = 1 + (this.control.scroll.delta * delta)
-        this.root.scale.multiplyScalar(scaleFactor)
-=======
         this.target.position.y -= this.world.controls.pointer.delta.y * delta * 0.5
->>>>>>> 3050bfca
       } else {
         // otherwise move with the cursor
         const position = this.world.controls.pointer.position
@@ -246,9 +238,6 @@
           this.target.position.copy(hit.point)
         }
         // and rotate with the mouse wheel
-<<<<<<< HEAD
-        this.root.rotation.y += this.control.scroll.delta * 0.01745 * delta // 0.01745 radians = 1 degree
-=======
         this.target.rotation.y += this.control.scroll.delta * 0.1 * delta
       }
       // apply movement
@@ -271,7 +260,6 @@
             break
           }
         }
->>>>>>> 3050bfca
       }
 
       // periodically send updates
@@ -281,7 +269,6 @@
           id: this.data.id,
           position: this.root.position.toArray(),
           quaternion: this.root.quaternion.toArray(),
-          scale: this.root.scale.toArray(),
         })
         this.lastMoveSendTime = 0
       }
