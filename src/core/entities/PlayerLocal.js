import { Entity } from './Entity'
import { clamp, hasRole } from '../utils'
import * as THREE from '../extras/three'
import { Layers } from '../extras/Layers'
import { DEG2RAD, RAD2DEG } from '../extras/general'
import { createNode } from '../extras/createNode'
import { bindRotations } from '../extras/bindRotations'
import { simpleCamLerp } from '../extras/simpleCamLerp'
import { Emotes } from '../extras/playerEmotes'
import { ControlPriorities } from '../extras/ControlPriorities'
import { isNumber } from 'lodash-es'

const UP = new THREE.Vector3(0, 1, 0)
const DOWN = new THREE.Vector3(0, -1, 0)
const FORWARD = new THREE.Vector3(0, 0, -1)
const BACKWARD = new THREE.Vector3(0, 0, 1)
const SCALE_IDENTITY = new THREE.Vector3(1, 1, 1)
const POINTER_LOOK_SPEED = 0.1
const PAN_LOOK_SPEED = 0.4
const ZOOM_SPEED = 2
const MIN_ZOOM = 2
const MAX_ZOOM = 100 // 16
const STICK_MAX_DISTANCE = 50
const DEFAULT_CAM_HEIGHT = 1.2

const v1 = new THREE.Vector3()
const v2 = new THREE.Vector3()
const v3 = new THREE.Vector3()
const v4 = new THREE.Vector3()
const v5 = new THREE.Vector3()
const v6 = new THREE.Vector3()
const e1 = new THREE.Euler(0, 0, 0, 'YXZ')
const q1 = new THREE.Quaternion()
const q2 = new THREE.Quaternion()
const q3 = new THREE.Quaternion()
const q4 = new THREE.Quaternion()
const m1 = new THREE.Matrix4()
const m2 = new THREE.Matrix4()
const m3 = new THREE.Matrix4()

export class PlayerLocal extends Entity {
  constructor(world, data, local) {
    super(world, data, local)
    this.isPlayer = true
    this.init()
  }

  async init() {
    if (this.world.loader.preloader) {
      await this.world.loader.preloader
    }

    this.mass = 1
    this.gravity = 20
    this.effectiveGravity = this.gravity * this.mass
    this.jumpHeight = 1.5

    this.capsuleRadius = 0.3
    this.capsuleHeight = 1.6

    this.grounded = false
    this.groundAngle = 0
    this.groundNormal = new THREE.Vector3().copy(UP)
    this.groundSweepRadius = this.capsuleRadius - 0.01 // slighty smaller than player
    this.groundSweepGeometry = new PHYSX.PxSphereGeometry(this.groundSweepRadius)

    this.pushForce = null
    this.pushForceInit = false

    this.slipping = false

    this.jumped = false
    this.jumping = false
    this.justLeftGround = false

    this.fallTimer = 0
    this.falling = false

    this.moveDir = new THREE.Vector3()
    this.moving = false

    this.lastJumpAt = 0
    this.flying = false
    this.flyForce = 100
    this.flyDrag = 300
    this.flyDir = new THREE.Vector3()

    this.platform = {
      actor: null,
      prevTransform: new THREE.Matrix4(),
    }

    this.lastSendAt = 0

    this.base = createNode('group')
    this.base.position.fromArray(this.data.position)
    this.base.quaternion.fromArray(this.data.quaternion)

    this.aura = createNode('group')

    this.nametag = createNode('nametag', { label: '', health: this.data.health, active: false })
    this.aura.add(this.nametag)

    this.bubble = createNode('ui', {
      width: 300,
      height: 512,
      size: 0.005,
      pivot: 'bottom-center',
      billboard: 'full',
      justifyContent: 'flex-end',
      alignItems: 'center',
      active: false,
    })
    this.bubbleBox = createNode('uiview', {
      backgroundColor: 'rgba(0, 0, 0, 0.8)',
      borderRadius: 10,
      padding: 10,
    })
    this.bubbleText = createNode('uitext', {
      color: 'white',
      fontWeight: 100,
      lineHeight: 1.4,
      fontSize: 16,
    })
    this.bubble.add(this.bubbleBox)
    this.bubbleBox.add(this.bubbleText)
    this.aura.add(this.bubble)

    this.aura.activate({ world: this.world, entity: this })
    this.base.activate({ world: this.world, entity: this })

    this.camHeight = DEFAULT_CAM_HEIGHT

    this.applyAvatar()

    this.cam = {}
    this.cam.position = new THREE.Vector3().copy(this.base.position)
    this.cam.position.y += this.camHeight
    this.cam.quaternion = new THREE.Quaternion()
    this.cam.rotation = new THREE.Euler(0, 0, 0, 'YXZ')
    bindRotations(this.cam.quaternion, this.cam.rotation)
    this.cam.quaternion.copy(this.base.quaternion)
    this.cam.rotation.x += -15 * DEG2RAD
    this.cam.zoom = 2

    this.initCapsule()
    this.initControl()

    this.world.setHot(this, true)
  }

  getAvatarUrl() {
    return this.data.sessionAvatar || this.data.avatar || 'asset://avatar.vrm'
  }

  applyAvatar() {
    const avatarUrl = this.getAvatarUrl()
    if (this.avatarUrl === avatarUrl) return
    this.world.loader
      .load('avatar', avatarUrl)
      .then(src => {
        if (this.avatar) this.avatar.deactivate()
        this.avatar = src.toNodes().get('avatar')
        this.base.add(this.avatar)
        this.nametag.position.y = this.avatar.getHeadToHeight() + 0.2
        this.bubble.position.y = this.avatar.getHeadToHeight() + 0.2
        if (!this.bubble.active) {
          this.nametag.active = true
        }
        this.avatarUrl = avatarUrl
        this.camHeight = this.avatar.height * 0.95
      })
      .catch(err => {
        console.error(err)
      })
  }

  initCapsule() {
    const radius = this.capsuleRadius
    const height = this.capsuleHeight
    const halfHeight = (height - radius - radius) / 2
    const geometry = new PHYSX.PxCapsuleGeometry(radius, halfHeight)
    // frictionless material (the combine mode ensures we always use out min=0 instead of avging)
    // we use eMIN when in the air so that we don't stick to walls etc
    // and eMAX on the ground so that we don't constantly slip off physics objects we're pushing
    this.material = this.world.physics.physics.createMaterial(0, 0, 0)
    // material.setFrictionCombineMode(PHYSX.PxCombineModeEnum.eMIN)
    // material.setRestitutionCombineMode(PHYSX.PxCombineModeEnum.eMIN)
    const flags = new PHYSX.PxShapeFlags(PHYSX.PxShapeFlagEnum.eSCENE_QUERY_SHAPE | PHYSX.PxShapeFlagEnum.eSIMULATION_SHAPE) // prettier-ignore
    const shape = this.world.physics.physics.createShape(geometry, this.material, true, flags)
    const localPose = new PHYSX.PxTransform(PHYSX.PxIDENTITYEnum.PxIdentity)
    // rotate to stand up
    q1.set(0, 0, 0).setFromAxisAngle(BACKWARD, Math.PI / 2)
    q1.toPxTransform(localPose)
    // move capsule up so its base is at 0,0,0
    v1.set(0, halfHeight + radius, 0)
    v1.toPxTransform(localPose)
    shape.setLocalPose(localPose)
    const filterData = new PHYSX.PxFilterData(
      Layers.player.group,
      Layers.player.mask,
      PHYSX.PxPairFlagEnum.eNOTIFY_TOUCH_FOUND |
        PHYSX.PxPairFlagEnum.eNOTIFY_TOUCH_LOST |
        PHYSX.PxPairFlagEnum.eNOTIFY_CONTACT_POINTS |
        PHYSX.PxPairFlagEnum.eDETECT_CCD_CONTACT |
        PHYSX.PxPairFlagEnum.eSOLVE_CONTACT |
        PHYSX.PxPairFlagEnum.eDETECT_DISCRETE_CONTACT,
      0
    )
    shape.setContactOffset(0.08) // just enough to fire contacts (because we muck with velocity sometimes standing on a thing doesn't contact)
    // shape.setFlag(PHYSX.PxShapeFlagEnum.eUSE_SWEPT_BOUNDS, true)
    shape.setQueryFilterData(filterData)
    shape.setSimulationFilterData(filterData)
    const transform = new PHYSX.PxTransform(PHYSX.PxIDENTITYEnum.PxIdentity)
    v1.copy(this.base.position).toPxTransform(transform)
    q1.set(0, 0, 0, 1).toPxTransform(transform)
    this.capsule = this.world.physics.physics.createRigidDynamic(transform)
    this.capsule.setMass(this.mass)
    // this.capsule.setRigidBodyFlag(PHYSX.PxRigidBodyFlagEnum.eKINEMATIC, false)
    this.capsule.setRigidBodyFlag(PHYSX.PxRigidBodyFlagEnum.eENABLE_CCD, true)
    this.capsule.setRigidDynamicLockFlag(PHYSX.PxRigidDynamicLockFlagEnum.eLOCK_ANGULAR_X, true)
    // this.capsule.setRigidDynamicLockFlag(PHYSX.PxRigidDynamicLockFlagEnum.eLOCK_ANGULAR_Y, true)
    this.capsule.setRigidDynamicLockFlag(PHYSX.PxRigidDynamicLockFlagEnum.eLOCK_ANGULAR_Z, true)
    // disable gravity we'll add it ourselves
    this.capsule.setActorFlag(PHYSX.PxActorFlagEnum.eDISABLE_GRAVITY, true)
    this.capsule.attachShape(shape)
    // There's a weird issue where running directly at a wall the capsule won't generate contacts and instead
    // go straight through it. It has to be almost perfectly head on, a slight angle and everything works fine.
    // I spent days trying to figure out why, it's not CCD, it's not contact offsets, its just straight up bugged.
    // For now the best solution is to just add a sphere right in the center of our capsule to keep that problem at bay.
    let shape2
    {
      // const geometry = new PHYSX.PxSphereGeometry(radius)
      // shape2 = this.world.physics.physics.createShape(geometry, this.material, true, flags)
      // shape2.setQueryFilterData(filterData)
      // shape2.setSimulationFilterData(filterData)
      // const pose = new PHYSX.PxTransform(PHYSX.PxIDENTITYEnum.PxIdentity)
      // v1.set(0, halfHeight + radius, 0).toPxTransform(pose)
      // shape2.setLocalPose(pose)
      // this.capsule.attachShape(shape2)
    }
    this.capsuleHandle = this.world.physics.addActor(this.capsule, {
      tag: null,
      playerId: this.data.id,
      onInterpolate: position => {
        this.base.position.copy(position)
      },
    })
  }

  initControl() {
    this.control = this.world.controls.bind({
      priority: ControlPriorities.PLAYER,
      onTouch: touch => {
        if (!this.stick && touch.position.x < this.control.screen.width / 2) {
          this.stick = {
            center: touch.position.clone(),
            touch,
          }
        } else if (!this.pan) {
          this.pan = touch
        }
      },
      onTouchEnd: touch => {
        if (this.stick?.touch === touch) {
          this.stick = null
        }
        if (this.pan === touch) {
          this.pan = null
        }
      },
    })
    this.control.camera.write = true
    this.control.camera.position.copy(this.cam.position)
    this.control.camera.quaternion.copy(this.cam.quaternion)
    this.control.camera.zoom = this.cam.zoom
    // this.control.setActions([{ type: 'space', label: 'Jump / Double-Jump' }])
  }

  toggleFlying() {
    const canFly = hasRole(this.data.roles, 'admin', 'builder')
    if (!canFly) return
    this.flying = !this.flying
    if (this.flying) {
      // zero out vertical velocity when entering fly mode
      const velocity = this.capsule.getLinearVelocity()
      velocity.y = 0
      this.capsule.setLinearVelocity(velocity)
    } else {
      // ...
    }
    this.lastJumpAt = -999
  }

  getAnchorMatrix() {
    if (this.data.effect?.anchorId) {
      return this.world.anchors.get(this.data.effect.anchorId)
    }
    return null
  }

  fixedUpdate(delta) {
    const freeze = this.data.effect?.freeze
    const anchor = this.getAnchorMatrix()
    const snare = this.data.effect?.snare || 0
    if (anchor) {
      /**
       *
       * ZERO MODE
       *
       */
    } else if (!this.flying) {
      /**
       *
       * STANDARD MODE
       *
       */

      // if grounded last update, check for moving platforms and move with them
      if (this.grounded) {
        // find any potentially moving platform
        const pose = this.capsule.getGlobalPose()
        const origin = v1.copy(pose.p)
        origin.y += 0.2
        const hitMask = Layers.environment.group | Layers.prop.group
        const hit = this.world.physics.raycast(origin, DOWN, 2, hitMask)
        let actor = hit?.handle?.actor || null
        // if we found a new platform, set it up for tracking
        if (this.platform.actor !== actor) {
          this.platform.actor = actor
          if (actor) {
            const platformPose = this.platform.actor.getGlobalPose()
            v1.copy(platformPose.p)
            q1.copy(platformPose.q)
            this.platform.prevTransform.compose(v1, q1, SCALE_IDENTITY)
          }
        }
        // move with platform
        if (this.platform.actor) {
          // get current platform transform
          const currTransform = m1
          const platformPose = this.platform.actor.getGlobalPose()
          v1.copy(platformPose.p)
          q1.copy(platformPose.q)
          currTransform.compose(v1, q1, SCALE_IDENTITY)
          // get delta transform
          const deltaTransform = m2.multiplyMatrices(currTransform, this.platform.prevTransform.clone().invert())
          // extract delta position and quaternion
          const deltaPosition = v2
          const deltaQuaternion = q2
          const deltaScale = v3
          deltaTransform.decompose(deltaPosition, deltaQuaternion, deltaScale)
          // apply delta to player
          const playerPose = this.capsule.getGlobalPose()
          v4.copy(playerPose.p)
          q3.copy(playerPose.q)
          const playerTransform = m3
          playerTransform.compose(v4, q3, SCALE_IDENTITY)
          playerTransform.premultiply(deltaTransform)
          const newPosition = v5
          const newQuaternion = q4
          playerTransform.decompose(newPosition, newQuaternion, v6)
          const newPose = this.capsule.getGlobalPose()
          newPosition.toPxTransform(newPose)
          // newQuaternion.toPxTransform(newPose) // capsule doesn't rotate
          this.capsule.setGlobalPose(newPose)
          // rotate ghost by Y only
          e1.setFromQuaternion(deltaQuaternion).reorder('YXZ')
          e1.x = 0
          e1.z = 0
          q1.setFromEuler(e1)
          this.base.quaternion.multiply(q1)
          this.base.updateTransform()
          // store current transform for next frame
          this.platform.prevTransform.copy(currTransform)
        }
      } else {
        this.platform.actor = null
      }

      // sweep down to see if we hit ground
      let sweepHit
      {
        const geometry = this.groundSweepGeometry
        const pose = this.capsule.getGlobalPose()
        const origin = v1.copy(pose.p /*this.ghost.position*/)
        origin.y += this.groundSweepRadius + 0.12 // move up inside player + a bit
        const direction = DOWN
        const maxDistance = 0.12 + 0.1 // outside player + a bit more
        const hitMask = Layers.environment.group | Layers.prop.group
        sweepHit = this.world.physics.sweep(geometry, origin, direction, maxDistance, hitMask)
      }

      // update grounded info
      if (sweepHit) {
        this.justLeftGround = false
        this.grounded = true
        this.groundNormal.copy(sweepHit.normal)
        this.groundAngle = UP.angleTo(this.groundNormal) * RAD2DEG
      } else {
        this.justLeftGround = !!this.grounded
        this.grounded = false
        this.groundNormal.copy(UP)
        this.groundAngle = 0
      }

      // if on a steep slope, unground and track slipping
      if (this.grounded && this.groundAngle > 60) {
        this.justLeftGround = false
        this.grounded = false
        this.groundNormal.copy(UP)
        this.groundAngle = 0
        this.slipping = true
      } else {
        this.slipping = false
      }

      // our capsule material has 0 friction
      // we use eMIN when in the air so that we don't stick to walls etc (zero friction)
      // and eMAX on the ground so that we don't constantly slip off physics objects we're pushing (absorb objects friction)
      if (this.grounded) {
        if (this.materialMax !== true) {
          this.material.setFrictionCombineMode(PHYSX.PxCombineModeEnum.eMAX)
          this.material.setRestitutionCombineMode(PHYSX.PxCombineModeEnum.eMAX)
          this.materialMax = true
        }
      } else {
        if (this.materialMax !== false) {
          this.material.setFrictionCombineMode(PHYSX.PxCombineModeEnum.eMIN)
          this.material.setRestitutionCombineMode(PHYSX.PxCombineModeEnum.eMIN)
          this.materialMax = false
        }
      }

      // if we jumped and have now left the ground, progress to jumping
      if (this.jumped && !this.grounded) {
        this.jumped = false
        this.jumping = true
      }

      // if not grounded and our velocity is downward, start timing our falling
      if (!this.grounded && this.capsule.getLinearVelocity().y < 0) {
        this.fallTimer += delta
      } else {
        this.fallTimer = 0
      }
      // if we've been falling for a bit then progress to actual falling
      // this is to prevent animation jitter when only falling for a very small amount of time
      if (this.fallTimer > 0.1 && !this.falling) {
        this.jumping = false
        this.airJumping = false
        this.falling = true
        this.fallStartY = this.base.position.y
      }

      // if falling track distance
      if (this.falling) {
        this.fallDistance = this.fallStartY - this.base.position.y
      }

      // if falling and we're now on the ground, clear it
      if (this.falling && this.grounded) {
        this.falling = false
      }

      // if jumping and we're now on the ground, clear it
      if (this.jumping && this.grounded) {
        this.jumping = false
      }

      // if airJumping and we're now on the ground, clear it
      if (this.airJumped && this.grounded) {
        this.airJumped = false
        this.airJumping = false
      }

      // if we're grounded we don't need gravity.
      // more importantly we disable it so that we don't slowly slide down ramps while standing still.
      // even more importantly, if the platform we are on is dynamic we apply a force to it to compensate for our gravity being off.
      // this allows things like see-saws to move down when we stand on them etc.
      if (this.grounded) {
        // gravity is disabled but we need to check our platform
        if (this.platform.actor) {
          const isStatic = this.platform.actor instanceof PHYSX.PxRigidStatic
          const isKinematic = this.platform.actor.getRigidBodyFlags?.().isSet(PHYSX.PxRigidBodyFlagEnum.eKINEMATIC)
          // if its dynamic apply downward force!
          if (!isKinematic && !isStatic) {
            // this feels like the right amount of force but no idea why 0.2
            const amount = -9.81 * 0.2
            const force = v1.set(0, amount, 0)
            PHYSX.PxRigidBodyExt.prototype.addForceAtPos(
              this.platform.actor,
              force.toPxVec3(),
              this.capsule.getGlobalPose().p,
              PHYSX.PxForceModeEnum.eFORCE,
              true
            )
          }
        }
      } else {
        const force = v1.set(0, -this.effectiveGravity, 0)
        this.capsule.addForce(force.toPxVec3(), PHYSX.PxForceModeEnum.eFORCE, true)
      }

      // update velocity
      const velocity = v1.copy(this.capsule.getLinearVelocity())
      // apply drag, orientated to ground normal
      // this prevents ice-skating & yeeting us upward when going up ramps
      const dragCoeff = 10 * delta
      let perpComponent = v2.copy(this.groundNormal).multiplyScalar(velocity.dot(this.groundNormal))
      let parallelComponent = v3.copy(velocity).sub(perpComponent)
      parallelComponent.multiplyScalar(1 - dragCoeff)
      velocity.copy(parallelComponent.add(perpComponent))
      // cancel out velocity in ground normal direction (up oriented to ground normal)
      // this helps us stick to elevators
      if (this.grounded && !this.jumping) {
        const projectedLength = velocity.dot(this.groundNormal)
        const projectedVector = v2.copy(this.groundNormal).multiplyScalar(projectedLength)
        velocity.sub(projectedVector)
      }
      // when walking off an edge or over the top of a ramp, attempt to snap down to a surface
      if (this.justLeftGround && !this.jumping) {
        velocity.y = -5
      }
      // if slipping ensure we can't gain upward velocity
      if (this.slipping) {
        // increase downward velocity to prevent sliding upward when walking at a slope
        velocity.y -= 0.5
      }

      // apply additional push force
      if (this.pushForce) {
        if (!this.pushForceInit) {
          this.pushForceInit = true
          // if we're pushing up, act like a jump so we don't stick to the ground
          if (this.pushForce.y) {
            this.jumped = true
            // ensure other stuff is reset
            this.jumping = false
            this.falling = false
            this.airJumped = false
            this.airJumping = false
          }
        }
        velocity.add(this.pushForce)
        const drag = 20
        const decayFactor = 1 - drag * delta
        if (decayFactor < 0) {
          // if drag * delta > 1, just set to zero
          this.pushForce.set(0, 0, 0)
        } else {
          this.pushForce.multiplyScalar(Math.max(decayFactor, 0))
        }
        if (this.pushForce.length() < 0.01) {
          this.pushForce = null
        }
      }

      this.capsule.setLinearVelocity(velocity.toPxVec3())

      // apply move force, projected onto ground normal
      if (this.moving) {
        let moveSpeed = (this.running ? 8 : 4) * this.mass // run
        moveSpeed *= 1 - snare
        const slopeRotation = q1.setFromUnitVectors(UP, this.groundNormal)
        const moveForce = v1.copy(this.moveDir).multiplyScalar(moveSpeed * 10).applyQuaternion(slopeRotation) // prettier-ignore
        this.capsule.addForce(moveForce.toPxVec3(), PHYSX.PxForceModeEnum.eFORCE, true)
        // alternative (slightly different projection)
        // let moveSpeed = 10
        // const slopeMoveDir = v1.copy(this.moveDir).projectOnPlane(this.groundNormal).normalize()
        // const moveForce = v2.copy(slopeMoveDir).multiplyScalar(moveSpeed * 10)
        // this.capsule.addForce(moveForce.toPxVec3(), PHYSX.PxForceModeEnum.eFORCE, true)
      }

      // ground/air jump
      const shouldJump =
        this.grounded && !this.jumping && this.jumpDown && !this.data.effect?.snare && !this.data.effect?.freeze
      const shouldAirJump = !this.grounded && !this.airJumped && this.jumpPressed && !this.world.builder.enabled
      if (shouldJump || shouldAirJump) {
        // calc velocity needed to reach jump height
        let jumpVelocity = Math.sqrt(2 * this.effectiveGravity * this.jumpHeight)
        jumpVelocity = jumpVelocity * (1 / Math.sqrt(this.mass))
        // update velocity
        const velocity = this.capsule.getLinearVelocity()
        velocity.y = jumpVelocity
        this.capsule.setLinearVelocity(velocity)
        // ground jump init (we haven't left the ground yet)
        if (shouldJump) {
          this.jumped = true
        }
        // air jump init
        if (shouldAirJump) {
          this.falling = false
          this.fallTimer = 0
          this.jumping = true
          this.airJumped = true
          this.airJumping = true
        }
      }
    } else {
      /**
       *
       * FLYING MODE
       *
       */

      // apply force in the direction we want to go
      if (this.moving || this.jumpDown || this.control.keyC.down) {
        const flySpeed = this.flyForce * (this.running ? 2 : 1)
        const force = v1.copy(this.flyDir).multiplyScalar(flySpeed)
        // handle vertical movement
        if (this.jumpDown) {
          force.y = flySpeed
        } else if (this.control.keyC.down) {
          force.y = -flySpeed
        }
        this.capsule.addForce(force.toPxVec3(), PHYSX.PxForceModeEnum.eFORCE, true)
      }

      // add drag to prevent excessive speeds
      const velocity = v2.copy(this.capsule.getLinearVelocity())
      const dragForce = v3.copy(velocity).multiplyScalar(-this.flyDrag * delta)
      this.capsule.addForce(dragForce.toPxVec3(), PHYSX.PxForceModeEnum.eFORCE, true)

      // zero out any rotational velocity
      const zeroAngular = v4.set(0, 0, 0)
      this.capsule.setAngularVelocity(zeroAngular.toPxVec3())

      // if not in build mode, cancel flying
      if (!this.world.builder.enabled) {
        this.toggleFlying()
      }
    }

    // double jump in build, mode toggle flying
    if (this.jumpPressed && this.world.builder.enabled) {
      if (this.world.time - this.lastJumpAt < 0.4) {
        this.toggleFlying()
      }
      this.lastJumpAt = this.world.time
    }

    // consume jump press so we dont run it across multiple fixedUpdates in one frame
    this.jumpPressed = false
  }

  update(delta) {
    const isXR = this.world.xr.session
    const freeze = this.data.effect?.freeze
    const anchor = this.getAnchorMatrix()

    // update cam look direction
    if (isXR) {
      // in xr clear camera rotation (handled internally)
      this.cam.rotation.set(0, 0, 0)
    } else if (this.control.pointer.locked) {
      // or pointer lock, rotate camera with pointer movement
      this.cam.rotation.x += -this.control.pointer.delta.y * POINTER_LOOK_SPEED * delta
      this.cam.rotation.y += -this.control.pointer.delta.x * POINTER_LOOK_SPEED * delta
      this.cam.rotation.z = 0
    } else if (this.pan) {
      // or when touch panning
      this.cam.rotation.x += -this.pan.delta.y * PAN_LOOK_SPEED * delta
      this.cam.rotation.y += -this.pan.delta.x * PAN_LOOK_SPEED * delta
      this.cam.rotation.z = 0
    }

    // ensure we can't look too far up/down
    if (!isXR) {
      this.cam.rotation.x = clamp(this.cam.rotation.x, -89 * DEG2RAD, 89 * DEG2RAD)
    }

    // zoom camera if scrolling wheel
    if (!isXR) {
      this.cam.zoom += -this.control.scrollDelta.value * ZOOM_SPEED * delta
      this.cam.zoom = clamp(this.cam.zoom, MIN_ZOOM, MAX_ZOOM)
    }

    // watch jump presses to either fly or air-jump
    this.jumpDown = isXR ? this.control.xrRightBtn1.down : this.control.space.down
    if (isXR ? this.control.xrRightBtn1.pressed : this.control.space.pressed) {
      this.jumpPressed = true
    }

    // get our movement direction
    this.moveDir.set(0, 0, 0)
    if (isXR) {
      // in xr use controller input
      this.moveDir.x = this.control.xrLeftStick.value.x
      this.moveDir.z = this.control.xrLeftStick.value.z
    } else if (this.stick) {
      // if we have a touch joystick use that
      const touchX = this.stick.touch.position.x
      const touchY = this.stick.touch.position.y
      const centerX = this.stick.center.x
      const centerY = this.stick.center.y
      const dx = centerX - touchX
      const dy = centerY - touchY
      const distance = Math.sqrt(dx * dx + dy * dy)
      if (distance > STICK_MAX_DISTANCE) {
        this.stick.center.x = touchX + (STICK_MAX_DISTANCE * dx) / distance
        this.stick.center.y = touchY + (STICK_MAX_DISTANCE * dy) / distance
      }
      const stickX = (touchX - this.stick.center.x) / STICK_MAX_DISTANCE
      const stickY = (touchY - this.stick.center.y) / STICK_MAX_DISTANCE
      this.moveDir.x = stickX
      this.moveDir.z = stickY
    } else {
      // otherwise use keyboard
      if (this.control.keyW.down || this.control.arrowUp.down) this.moveDir.z -= 1
      if (this.control.keyS.down || this.control.arrowDown.down) this.moveDir.z += 1
      if (this.control.keyA.down || this.control.arrowLeft.down) this.moveDir.x -= 1
      if (this.control.keyD.down || this.control.arrowRight.down) this.moveDir.x += 1
    }

    // we're moving if direction is set
    this.moving = this.moveDir.length() > 0

    // check effect cancel
    if (this.data.effect?.cancellable && (this.moving || this.jumpDown)) {
      this.setEffect(null)
    }

    if (freeze || anchor) {
      // cancel movement
      this.moveDir.set(0, 0, 0)
      this.moving = false
    }

    // determine if we're "running"
    if (this.stick || isXR) {
      // touch/xr joysticks at full extent
      this.running = this.moving && this.moveDir.length() > 0.5
    } else {
      // or keyboard shift key
      this.running = this.moving && (this.control.shiftLeft.down || this.control.shiftRight.down)
    }

    // normalize direction (also prevents surfing)
    this.moveDir.normalize()

    // flying direction
    if (isXR) {
      this.flyDir.copy(this.moveDir)
      this.flyDir.applyQuaternion(this.world.xr.camera.quaternion)
    } else {
      this.flyDir.copy(this.moveDir)
      this.flyDir.applyQuaternion(this.cam.quaternion)
    }

    // rotate direction to face camera Y direction
    if (isXR) {
      e1.copy(this.world.xr.camera.rotation).reorder('YXZ')
      const yQuaternion = q1.setFromAxisAngle(UP, e1.y)
      this.moveDir.applyQuaternion(yQuaternion)
    } else {
      const yQuaternion = q1.setFromAxisAngle(UP, this.cam.rotation.y)
      this.moveDir.applyQuaternion(yQuaternion)
    }

    // if our effect has turn enabled, face the camera direction
    if (this.data.effect?.turn) {
      let cameraY = 0
      if (isXR) {
        e1.copy(this.world.xr.camera.rotation).reorder('YXZ')
        cameraY = e1.y
      } else {
        cameraY = this.cam.rotation.y
      }
      e1.set(0, cameraY, 0)
      q1.setFromEuler(e1)
      const alpha = 1 - Math.pow(0.00000001, delta)
      this.base.quaternion.slerp(q1, alpha)
    }
    // if we're moving continually rotate ourselves toward the direction we are moving
    else if (this.moving) {
      const alpha = 1 - Math.pow(0.00000001, delta)
      q1.setFromUnitVectors(FORWARD, this.moveDir)
      this.base.quaternion.slerp(q1, alpha)
    }

    // make camera follow our position horizontally
    this.cam.position.copy(this.base.position)
    if (isXR) {
      // ...
    } else {
      // and vertically at our vrm model height
      this.cam.position.y += this.camHeight
      // and slightly to the right over the avatars shoulder, when not in XR
      const forward = v1.copy(FORWARD).applyQuaternion(this.cam.quaternion)
      const right = v2.crossVectors(forward, UP).normalize()
      this.cam.position.add(right.multiplyScalar(0.3))
    }

    // emote
    let emote
    if (this.data.effect?.emote) {
      emote = this.data.effect.emote
    } else if (this.flying) {
      emote = Emotes.FLOAT
    } else if (this.airJumping) {
      emote = Emotes.FLIP
    } else if (this.jumping) {
      emote = Emotes.FLOAT
    } else if (this.falling) {
      emote = this.fallDistance > 1.6 ? Emotes.FALL : Emotes.FLOAT
    } else if (this.moving) {
      emote = this.running ? Emotes.RUN : Emotes.WALK
    }
    if (!emote) emote = Emotes.IDLE
    let emoteChanged
    if (this.emote !== emote) {
      this.emote = emote
      emoteChanged = true
    }
    this.avatar?.setEmote(this.emote)

    // send network updates
    this.lastSendAt += delta
    if (this.lastSendAt >= this.world.networkRate) {
      if (!this.lastState) {
        this.lastState = {
          id: this.data.id,
          p: this.base.position.clone(),
          q: this.base.quaternion.clone(),
          e: this.emote,
        }
      }
      const data = {
        id: this.data.id,
      }
      let hasChanges
      if (!this.lastState.p.equals(this.base.position)) {
        data.p = this.base.position.toArray()
        this.lastState.p.copy(this.base.position)
        hasChanges = true
      }
      if (!this.lastState.q.equals(this.base.quaternion)) {
        data.q = this.base.quaternion.toArray()
        this.lastState.q.copy(this.base.quaternion)
        hasChanges = true
      }
      if (this.lastState.e !== this.emote) {
        data.e = this.emote
        this.lastState.e = this.emote
        hasChanges = true
      }
      if (hasChanges) {
        this.world.network.send('entityModified', data)
      }
      this.lastSendAt = 0
    }

<<<<<<< HEAD
    // left-click lock pointer (only if not in build mode)
    if (!this.control.pointer.locked && this.control.mouseLeft.pressed && !this.world.builder.enabled) {
      this.control.pointer.lock()
    }

=======
>>>>>>> 9a98362f
    // effect duration
    if (this.data.effect?.duration) {
      this.data.effect.duration -= delta
      if (this.data.effect.duration <= 0) {
        this.setEffect(null)
      }
    }
  }

  lateUpdate(delta) {
    const anchor = this.getAnchorMatrix()
    // if we're anchored, force into that pose
    if (anchor) {
      this.base.position.setFromMatrixPosition(anchor)
      this.base.quaternion.setFromRotationMatrix(anchor)
      const pose = this.capsule.getGlobalPose()
      this.base.position.toPxTransform(pose)
      this.capsuleHandle.snap(pose)
    }
    if (this.world.xr.session) {
      // in vr snap camera
      this.control.camera.position.copy(this.cam.position)
      this.control.camera.quaternion.copy(this.cam.quaternion)
    } else {
      // otherwise interpolate camera towards target
      simpleCamLerp(this.world, this.control.camera, this.cam, delta)
    }
    if (this.avatar) {
      const matrix = this.avatar.getBoneTransform('head')
      if (matrix) this.aura.position.setFromMatrixPosition(matrix)
    }
  }

  teleport({ position, rotationY }) {
    position = position.isVector3 ? position : new THREE.Vector3().fromArray(position)
    const hasRotation = isNumber(rotationY)
    // snap to position
    const pose = this.capsule.getGlobalPose()
    position.toPxTransform(pose)
    this.capsuleHandle.snap(pose)
    this.base.position.copy(position)
    if (hasRotation) this.base.rotation.y = rotationY
    // send network update
    this.world.network.send('entityModified', {
      id: this.data.id,
      p: this.base.position.toArray(),
      q: this.base.quaternion.toArray(),
      t: true,
    })
    // snap camera
    this.cam.position.copy(this.base.position)
    this.cam.position.y += this.camHeight
    if (hasRotation) this.cam.rotation.y = rotationY
    this.control.camera.position.copy(this.cam.position)
    this.control.camera.quaternion.copy(this.cam.quaternion)
  }

  setEffect(effect, onEnd) {
    if (this.data.effect === effect) return
    if (this.data.effect) {
      this.data.effect = null
      this.onEffectEnd?.()
      this.onEffectEnd = null
    }
    this.data.effect = effect
    this.onEffectEnd = onEnd
    // send network update
    this.world.network.send('entityModified', {
      id: this.data.id,
      ef: effect,
    })
  }

  push(force) {
    force = v1.fromArray(force)
    // squash vertical to emulate what our huge horizontal drag coefficient does
    // force.y *= 0.1
    // add to any existing push
    if (this.pushForce) {
      this.pushForce.add(force)
    }
    // otherwise start push
    else {
      this.pushForce = force.clone()
      this.pushForceInit = false
    }
  }

  setSessionAvatar(avatar) {
    this.data.sessionAvatar = avatar
    this.applyAvatar()
    this.world.network.send('entityModified', {
      id: this.data.id,
      sessionAvatar: avatar,
    })
  }

  chat(msg) {
    this.nametag.active = false
    this.bubbleText.value = msg
    this.bubble.active = true
    clearTimeout(this.chatTimer)
    this.chatTimer = setTimeout(() => {
      this.bubble.active = false
      this.nametag.active = true
    }, 5000)
  }

  modify(data) {
    let avatarChanged
    let changed
    if (data.hasOwnProperty('name')) {
      this.data.name = data.name
      changed = true
    }
    if (data.hasOwnProperty('health')) {
      this.data.health = data.health
      this.nametag.health = data.health
      this.world.events.emit('health', { playerId: this.data.id, health: data.health })
      console.log('modify', data.health)
      // changed = true
    }
    if (data.hasOwnProperty('avatar')) {
      this.data.avatar = data.avatar
      avatarChanged = true
      changed = true
    }
    if (data.hasOwnProperty('sessionAvatar')) {
      this.data.sessionAvatar = data.sessionAvatar
      avatarChanged = true
    }
    if (data.hasOwnProperty('ef')) {
      if (this.data.effect) {
        this.data.effect = null
        this.onEffectEnd?.()
        this.onEffectEnd = null
      }
      this.data.effect = data.ef
    }
    if (data.hasOwnProperty('roles')) {
      this.data.roles = data.roles
      changed = true
    }
    if (avatarChanged) {
      this.applyAvatar()
    }
    if (changed) {
      this.world.emit('player', this)
    }
  }
}<|MERGE_RESOLUTION|>--- conflicted
+++ resolved
@@ -851,14 +851,11 @@
       this.lastSendAt = 0
     }
 
-<<<<<<< HEAD
     // left-click lock pointer (only if not in build mode)
     if (!this.control.pointer.locked && this.control.mouseLeft.pressed && !this.world.builder.enabled) {
       this.control.pointer.lock()
     }
 
-=======
->>>>>>> 9a98362f
     // effect duration
     if (this.data.effect?.duration) {
       this.data.effect.duration -= delta
