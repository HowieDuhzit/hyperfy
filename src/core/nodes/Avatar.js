import { isString } from 'lodash-es'
import { Node } from './Node'
import * as THREE from 'three'

const defaults = {
  src: null,
  emote: null,
  onLoad: null,
}

export class Avatar extends Node {
  constructor(data = {}) {
    super(data)
    this.name = 'avatar'

    this.src = data.src
    this.emote = data.emote
    this.onLoad = data.onLoad

    this.factory = data.factory
    this.hooks = data.hooks
    this.instance = null
    this.n = 0
  }

  async mount() {
    this.needsRebuild = false
    if (this._src) {
      const n = ++this.n
      let avatar = this.ctx.world.loader.get('avatar', this._src)
      if (!avatar) avatar = await this.ctx.world.loader.load('avatar', this._src)
      if (this.n !== n) return
      this.factory = avatar?.factory
      this.hooks = avatar?.hooks
    }
    if (this.factory) {
      this.instance = this.factory.create(this.matrixWorld, this.hooks, this)
      this.instance.setEmote(this._emote)
      this.ctx.world?.setHot(this.instance, true)
      this.onLoad?.()
    }
  }

  commit(didMove) {
    if (this.needsRebuild) {
      this.unmount()
      this.mount()
    }
    if (didMove) {
      this.instance?.move(this.matrixWorld)
    }
  }

  unmount() {
    this.n++
    if (this.instance) {
      this.ctx.world?.setHot(this.instance, false)
      this.instance.destroy()
      this.instance = null
    }
  }

  applyStats(stats) {
    this.factory?.applyStats(stats)
  }

  get src() {
    return this._src
  }

  set src(value = defaults.src) {
    if (value !== null && !isString(value)) {
      throw new Error('[avatar] src not a string')
    }
    if (this._src === value) return
    this._src = value
    this.needsRebuild = true
    this.setDirty()
  }

  get emote() {
    return this._emote
  }

  set emote(value = defaults.emote) {
    if (value !== null && !isString(value)) {
      throw new Error('[avatar] emote not a string')
    }
    if (this._emote === value) return
    this._emote = value
    this.instance?.setEmote(value)
  }

  get onLoad() {
    return this._onLoad
  }

  set onLoad(value) {
    this._onLoad = value
  }

  getHeight() {
    return this.instance?.height || null
  }

<<<<<<< HEAD
=======
  getHeadToHeight() {
    return this.instance?.headToHeight || null
  }

>>>>>>> 4c8fd61c
  getBoneTransform(boneName) {
    return this.instance?.getBoneTransform(boneName)
  }

  setEmote(url) {
    // DEPRECATED: use .emote
    this.emote = url
  }

  get height() {
    // DEPRECATED: use .getHeight()
    return this.getHeight()
  }

  copy(source, recursive) {
    super.copy(source, recursive)
    this._src = source._src
    this._emote = source._emote
    this._onLoad = source._onLoad

    this.factory = source.factory
    this.hooks = source.hooks
    return this
  }

  getProxy() {
    if (!this.proxy) {
      const self = this
      let proxy = {
        get src() {
          return self.src
        },
        set src(value) {
          self.src = value
        },
        get emote() {
          return self.emote
        },
        set emote(value) {
          self.emote = value
        },
        get onLoad() {
          return self.onLoad
        },
        set onLoad(value) {
          self.onLoad = value
        },
        getHeight() {
          return self.getHeight()
        },
<<<<<<< HEAD
=======
        getHeadToHeight() {
          return self.getHeadToHeight()
        },
>>>>>>> 4c8fd61c
        getBoneTransform(boneName) {
          return self.getBoneTransform(boneName)
        },
        setEmote(url) {
          // DEPRECATED: use .emote
          return self.setEmote(url)
        },
        get height() {
          // DEPRECATED: use .getHeight()
          return self.height
        },
      }
      proxy = Object.defineProperties(proxy, Object.getOwnPropertyDescriptors(super.getProxy())) // inherit Node properties
      this.proxy = proxy
    }
    return this.proxy
  }
}<|MERGE_RESOLUTION|>--- conflicted
+++ resolved
@@ -103,13 +103,10 @@
     return this.instance?.height || null
   }
 
-<<<<<<< HEAD
-=======
   getHeadToHeight() {
     return this.instance?.headToHeight || null
   }
 
->>>>>>> 4c8fd61c
   getBoneTransform(boneName) {
     return this.instance?.getBoneTransform(boneName)
   }
@@ -160,12 +157,10 @@
         getHeight() {
           return self.getHeight()
         },
-<<<<<<< HEAD
-=======
+
         getHeadToHeight() {
           return self.getHeadToHeight()
         },
->>>>>>> 4c8fd61c
         getBoneTransform(boneName) {
           return self.getBoneTransform(boneName)
         },
