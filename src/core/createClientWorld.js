import { World } from './World'

import { Client } from './systems/Client'
import { ClientPrefs } from './systems/ClientPrefs'
import { ClientControls } from './systems/ClientControls'
import { ClientNetwork } from './systems/ClientNetwork'
import { ClientLoader } from './systems/ClientLoader'
import { Solana } from './systems/Solana'
import { ClientGraphics } from './systems/ClientGraphics'
import { ClientEnvironment } from './systems/ClientEnvironment'
import { ClientAudio } from './systems/ClientAudio'
import { ClientStats } from './systems/ClientStats'
import { ClientBuilder } from './systems/ClientBuilder'
import { ClientActions } from './systems/ClientActions'
import { ClientTarget } from './systems/ClientTarget'
import { LODs } from './systems/LODs'
import { Nametags } from './systems/Nametags'
import { Snaps } from './systems/Snaps'
import { XR } from './systems/XR'

export function createClientWorld() {
  const world = new World()
  world.register('client', Client)
  world.register('prefs', ClientPrefs)
  world.register('controls', ClientControls)
  world.register('network', ClientNetwork)
  world.register('loader', ClientLoader)
  world.register('graphics', ClientGraphics)
  world.register('environment', ClientEnvironment)
  world.register('audio', ClientAudio)
  world.register('stats', ClientStats)
  world.register('builder', ClientBuilder)
  world.register('actions', ClientActions)
<<<<<<< HEAD
  world.register('target', ClientTarget)
  world.register('lods', LODs)
  world.register('nametags', Nametags)
  world.register('snaps', Snaps)
  world.register('xr', XR)
=======
  world.register('solana', Solana)
>>>>>>> ace6c0df
  return world
}<|MERGE_RESOLUTION|>--- conflicted
+++ resolved
@@ -31,14 +31,10 @@
   world.register('stats', ClientStats)
   world.register('builder', ClientBuilder)
   world.register('actions', ClientActions)
-<<<<<<< HEAD
   world.register('target', ClientTarget)
   world.register('lods', LODs)
   world.register('nametags', Nametags)
   world.register('snaps', Snaps)
   world.register('xr', XR)
-=======
-  world.register('solana', Solana)
->>>>>>> ace6c0df
   return world
 }