<!doctype html>
<html lang="en">
  <head>
    <title>Hyperfy</title>
    <meta charset="utf-8" />
    <meta
      name="viewport"
      content="width=device-width,initial-scale=1,maximum-scale=1,user-scalable=no,viewport-fit=cover"
    />
    <meta name="apple-mobile-web-app-capable" content="yes" />
    <meta name="mobile-web-app-capable" content="yes" />
<<<<<<< HEAD
    <link rel="icon" href="/favicon.ico" />
    <meta property="og:type" content="website" />
    <meta property="og:url" content="https://hyperfy.xyz/" />
    <meta property="og:title" content="Hyperfy - Web3 Virtual Worlds Platform" />
    <meta property="og:description" content="Create and explore virtual worlds with Hyperfy - The all-in-one platform for Identity, Worlds, Apps, Agents, and Ecosystem development" />
    <meta property="og:image" content="/card.png" />
    <meta property="twitter:card" content="summary_large_image" />
    <meta property="twitter:url" content="https://hyperfy.io/" />
    <meta property="twitter:title" content="Hyperfy - Web3 Virtual Worlds Platform" />
    <meta property="twitter:description" content="Create and explore virtual worlds with Hyperfy - The all-in-one platform for Identity, Worlds, Apps, Agents, and Ecosystem development" />
    <meta property="twitter:image" content="/card.png" />
=======
    <!-- <link rel='icon' href='/favicon.ico' /> -->
    <link rel="preload" href="/rubik.woff2" as="font" type="font/woff2" crossorigin />
>>>>>>> 39ea5cc5
    <link rel="stylesheet" type="text/css" href="/index.css?v={buildId}" />
    <!--
      SES is loaded via script tag due to esbuild import issues.
      The core has a local copy direct from jsdelivr as jsdelivr occasionally fails.
      Ref: https://cdn.jsdelivr.net/npm/ses@1.10.0/dist/ses.umd.min.js 
    -->
    <script src="/ses.umd.min.js"></script>
    <!--
      Yoga is loaded via script tag due to esbuild import issues.
      The core has a local copy direct from jsdelivr as that occasionally fails.
      Ref: https://cdn.jsdelivr.net/npm/yoga-layout@3.2.1/+esm
    -->
    <script type="module">
      import Yoga from '/yoga-layout.js'
      window.Yoga = Yoga
    </script>
  </head>
  <body>
    <div id="root"></div>
    <script src="/physx-js-webidl.js"></script>
    <script src="/env.js?v={buildId}"></script>
    <script src="{jsFile}"></script>
  </body>
</html><|MERGE_RESOLUTION|>--- conflicted
+++ resolved
@@ -9,7 +9,6 @@
     />
     <meta name="apple-mobile-web-app-capable" content="yes" />
     <meta name="mobile-web-app-capable" content="yes" />
-<<<<<<< HEAD
     <link rel="icon" href="/favicon.ico" />
     <meta property="og:type" content="website" />
     <meta property="og:url" content="https://hyperfy.xyz/" />
@@ -21,10 +20,7 @@
     <meta property="twitter:title" content="Hyperfy - Web3 Virtual Worlds Platform" />
     <meta property="twitter:description" content="Create and explore virtual worlds with Hyperfy - The all-in-one platform for Identity, Worlds, Apps, Agents, and Ecosystem development" />
     <meta property="twitter:image" content="/card.png" />
-=======
-    <!-- <link rel='icon' href='/favicon.ico' /> -->
     <link rel="preload" href="/rubik.woff2" as="font" type="font/woff2" crossorigin />
->>>>>>> 39ea5cc5
     <link rel="stylesheet" type="text/css" href="/index.css?v={buildId}" />
     <!--
       SES is loaded via script tag due to esbuild import issues.
