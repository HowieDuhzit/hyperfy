import { css } from '@firebolt-dev/css'
<<<<<<< HEAD
import { useEffect, useMemo, useRef, useState } from 'react'
=======
import { useEffect, useRef, useState, useCallback } from 'react'
>>>>>>> 3a6f5ade
import {
  BoxIcon,
  CircleCheckIcon,
  DownloadIcon,
  EarthIcon,
  EyeIcon,
  FileCode2Icon,
  FileIcon,
  LoaderIcon,
  PackageCheckIcon,
  ShuffleIcon,
  XIcon,
  LayersIcon,
  AtomIcon,
  FolderIcon,
  BlendIcon,
  CircleIcon,
  AnchorIcon,
  PersonStandingIcon,
  MagnetIcon,
  DumbbellIcon,
  ChevronDown,
  SplitIcon,
  LockKeyholeIcon,
  SparkleIcon,
  ZapIcon,
  Trash2Icon,
} from 'lucide-react'

import { hashFile } from '../../core/utils-client'
import { usePane } from './usePane'
import { useUpdate } from './useUpdate'
import { cls } from './cls'
import { exportApp } from '../../core/extras/appTools'
import { downloadFile } from '../../core/extras/downloadFile'
import { hasRole } from '../../core/utils'
import {
  fileKinds,
  InputDropdown,
  InputFile,
  InputNumber,
  InputRange,
  InputSwitch,
  InputText,
  InputTextarea,
} from './Inputs'

export function InspectPane({ world, entity }) {
  if (entity.isApp) {
    return <AppPane world={world} app={entity} />
  }
  if (entity.isPlayer) {
    return <PlayerPane world={world} player={entity} />
  }
}

const extToType = {
  glb: 'model',
  vrm: 'avatar',
}
const allowedModels = ['glb', 'vrm']

export function AppPane({ world, app }) {
  const paneRef = useRef()
  const headRef = useRef()
  const [blueprint, setBlueprint] = useState(app.blueprint)
  const canEdit = !blueprint.frozen && hasRole(world.entities.player.data.user.roles, 'admin', 'builder')
  const [tab, setTab] = useState('main')
  usePane('inspect', paneRef, headRef)
  useEffect(() => {
    window.app = app
  }, [])
  useEffect(() => {
    const onModify = bp => {
      if (bp.id !== blueprint.id) return
      setBlueprint(bp)
    }
    world.blueprints.on('modify', onModify)
    return () => {
      world.blueprints.off('modify', onModify)
    }
  }, [])
  const download = async () => {
    try {
      const file = await exportApp(app.blueprint, world.loader.loadFile)
      downloadFile(file)
    } catch (err) {
      console.error(err)
    }
  }

  return (
    <div
      ref={paneRef}
      className='apane'
      css={css`
        position: absolute;
        top: 20px;
        left: 20px;
        width: 320px;
        max-height: calc(100vh - 40px);
        background: rgba(22, 22, 28, 1);
        border: 1px solid rgba(255, 255, 255, 0.03);
        border-radius: 10px;
        box-shadow: rgba(0, 0, 0, 0.5) 0px 10px 30px;
        pointer-events: auto;
        display: flex;
        flex-direction: column;
        .apane-head {
          height: 50px;
          border-bottom: 1px solid rgba(255, 255, 255, 0.05);
          display: flex;
          align-items: center;
          padding: 0 10px;
          &-icon {
            width: 60px;
            height: 40px;
            display: flex;
            align-items: center;
            svg {
              margin-left: 10px;
            }
          }
          &-tabs {
            flex: 1;
            align-self: stretch;
            display: flex;
            justify-content: center;
          }
          &-tab {
            align-self: stretch;
            display: flex;
            align-items: center;
            justify-content: center;
            margin: 0 16px 0 0;
            font-size: 14px;
            color: rgba(255, 255, 255, 0.5);
            &:hover:not(.active) {
              cursor: pointer;
              color: rgba(255, 255, 255, 0.7);
            }
            &.active {
              border-bottom: 1px solid white;
              margin-bottom: -1px;
              color: white;
            }
          }

          &-btns {
            width: 60px;
            display: flex;
            align-items: center;
            &.right {
              justify-content: flex-end;
            }
          }

          &-btn {
            color: #515151;
            width: 30px;
            height: 40px;
            display: flex;
            align-items: center;
            justify-content: center;
            &:hover {
              cursor: pointer;
              color: white;
            }
          }
        }
        .apane-download {
          border-top: 1px solid rgba(255, 255, 255, 0.05);
          height: 50px;
          display: flex;
          align-items: center;
          justify-content: center;
          svg {
            margin-right: 8px;
          }
          span {
            font-size: 14px;
          }
          &:hover {
            cursor: pointer;
          }
        }
      `}
    >
      <div className='apane-head' ref={headRef}>
        <div className='apane-head-icon'>
          <ZapIcon size={16} />
        </div>
        <div className='apane-head-tabs'>
          <div className={cls('apane-head-tab', { active: tab === 'main' })} onClick={() => setTab('main')}>
            <span>App</span>
          </div>
          {canEdit && (
            <div className={cls('apane-head-tab', { active: tab === 'meta' })} onClick={() => setTab('meta')}>
              <span>Meta</span>
            </div>
          )}
          <div className={cls('apane-head-tab', { active: tab === 'nodes' })} onClick={() => setTab('nodes')}>
            <span>Nodes</span>
          </div>
        </div>
        <div className='apane-head-btns right'>
          {canEdit && (
            <div
              className='apane-head-btn'
              onClick={() => {
                world.emit('inspect', null)
                app.destroy(true)
              }}
            >
              <Trash2Icon size={16} />
            </div>
          )}
          <div className='apane-head-btn' onClick={() => world.emit('inspect', null)}>
            <XIcon size={20} />
          </div>
        </div>
      </div>
      {tab === 'main' && (
        <>
          <AppPaneMain world={world} app={app} blueprint={blueprint} canEdit={canEdit} />
          <div className='apane-download' onClick={download}>
            <DownloadIcon size={16} />
            <span>Download</span>
          </div>
        </>
      )}
      {tab === 'meta' && <AppPaneMeta world={world} app={app} blueprint={blueprint} />}
      {tab === 'nodes' && <AppPaneNodes app={app} />}
    </div>
  )
}

function AppPaneMain({ world, app, blueprint, canEdit }) {
  const downloadModel = e => {
    if (e.shiftKey) {
      e.preventDefault()
      const file = world.loader.getFile(blueprint.model)
      if (!file) return
      downloadFile(file)
    }
  }
  const changeModel = async e => {
    const file = e.target.files[0]
    if (!file) return
    const ext = file.name.split('.').pop()
    if (!allowedModels.includes(ext)) return
    // immutable hash the file
    const hash = await hashFile(file)
    // use hash as glb filename
    const filename = `${hash}.${ext}`
    // canonical url to this file
    const url = `asset://${filename}`
    // cache file locally so this client can insta-load it
    const type = extToType[ext]
    world.loader.insert(type, url, file)
    // update blueprint locally (also rebuilds apps)
    const version = blueprint.version + 1
    world.blueprints.modify({ id: blueprint.id, version, model: url })
    // upload model
    await world.network.upload(file)
    // broadcast blueprint change to server + other clients
    world.network.send('blueprintModified', { id: blueprint.id, version, model: url })
  }
  const editCode = () => {
    world.emit('code', true)
  }
  const toggle = async key => {
    const value = !blueprint[key]
    const version = blueprint.version + 1
    world.blueprints.modify({ id: blueprint.id, version, [key]: value })
    world.network.send('blueprintModified', { id: blueprint.id, version, [key]: value })
  }
  return (
    <div
      className='amain noscrollbar'
      css={css`
        flex: 1;
        padding: 0 20px 10px;
        max-height: 500px;
        overflow-y: auto;
        display: flex;
        flex-direction: column;
        align-items: stretch;
        .amain-image {
          align-self: center;
          width: 120px;
          height: 120px;
          background-position: center;
          background-size: cover;
          border-radius: 10px;
          margin: 20px 0 0;
        }
        .amain-name {
          text-align: center;
          font-size: 18px;
          font-weight: 500;
          margin: 16px 0 0;
        }
        .amain-author {
          text-align: center;
          font-size: 14px;
          color: rgba(255, 255, 255, 0.5);
          margin: 7px 0 0;
          a {
            color: #00a7ff;
          }
        }
        .amain-desc {
          font-size: 14px;
          color: rgba(255, 255, 255, 0.5);
          margin: 16px 0 0;
        }
        .amain-line {
          border-top: 1px solid rgba(255, 255, 255, 0.05);
          margin: 0 -20px;
          &.mt {
            margin-top: 20px;
          }
          &.mb {
            margin-bottom: 20px;
          }
        }
        .amain-btns {
          display: flex;
          gap: 5px;
          margin: 0 0 5px;
          &-btn {
            flex: 1;
            background: #252630;
            border-radius: 10px;
            height: 40px;
            display: flex;
            align-items: center;
            justify-content: center;
            overflow: hidden;
            cursor: pointer;
            input {
              position: absolute;
              top: -9999px;
            }
            svg {
              margin: 0 8px 0 0;
            }
            span {
              font-size: 14px;
            }
          }
        }
        .amain-btns2 {
          display: flex;
          gap: 5px;
          &-btn {
            flex: 1;
            background: #252630;
            border-radius: 10px;
            display: flex;
            flex-direction: column;
            align-items: center;
            justify-content: center;
            padding: 10px 0;
            color: #606275;
            cursor: pointer;
            svg {
              margin: 0 0 5px;
            }
            span {
              font-size: 12px;
            }
            &.active {
              color: white;
              &.blue svg {
                color: #5097ff;
              }
              &.yellow svg {
                color: #fbff50;
              }
              &.red svg {
                color: #ff5050;
              }
              &.green svg {
                color: #50ff51;
              }
            }
          }
        }
        .amain-fields {
          margin-top: 20px;
        }
      `}
    >
      {blueprint.image && (
        <div
          className='amain-image'
          css={css`
            background-image: ${blueprint.image ? `url(${resolveURL(blueprint.image.url)})` : 'none'};
          `}
        />
      )}
      {blueprint.name && <div className='amain-name'>{blueprint.name}</div>}
      {blueprint.author && (
        <div className='amain-author'>
          <span>by </span>
          {blueprint.url && (
            <a href={resolveURL(blueprint.url)} target='_blank'>
              {blueprint.author || 'Unknown'}
            </a>
          )}
          {!blueprint.url && <span>{blueprint.author || 'Unknown'}</span>}
        </div>
      )}
      {blueprint.desc && <div className='amain-desc'>{blueprint.desc}</div>}
      {canEdit && (
        <>
          <div className='amain-line mt mb' />
          <div className='amain-btns'>
            <label className='amain-btns-btn' onClick={downloadModel}>
              <input type='file' accept='.glb,.vrm' onChange={changeModel} />
              <BoxIcon size={16} />
              <span>Model</span>
            </label>
            <div className='amain-btns-btn' onClick={editCode}>
              <FileCode2Icon size={16} />
              <span>Code</span>
            </div>
          </div>
          <div className='amain-btns2'>
            <div
              className={cls('amain-btns2-btn green', { active: blueprint.preload })}
              onClick={() => toggle('preload')}
            >
              <CircleCheckIcon size={12} />
              <span>Preload</span>
            </div>
            <div className={cls('amain-btns2-btn blue', { active: blueprint.public })} onClick={() => toggle('public')}>
              <EarthIcon size={12} />
              <span>Public</span>
            </div>
            <div className={cls('amain-btns2-btn red', { active: blueprint.locked })} onClick={() => toggle('locked')}>
              <LockKeyholeIcon size={12} />
              <span>Lock</span>
            </div>
            <div
              className={cls('amain-btns2-btn yellow', { active: blueprint.unique })}
              onClick={() => toggle('unique')}
            >
              <SparkleIcon size={12} />
              <span>Unique</span>
            </div>
          </div>
          {app.fields.length > 0 && <div className='amain-line mt' />}
          <div className='amain-fields'>
            <Fields app={app} blueprint={blueprint} />
          </div>
        </>
      )}
    </div>
  )
}

function AppPaneMeta({ world, app, blueprint }) {
  const set = async (key, value) => {
    const version = blueprint.version + 1
    world.blueprints.modify({ id: blueprint.id, version, [key]: value })
    world.network.send('blueprintModified', { id: blueprint.id, version, [key]: value })
  }
  return (
    <div
      className='ameta noscrollbar'
      css={css`
        flex: 1;
        padding: 20px 20px 10px;
        max-height: 500px;
        overflow-y: auto;
        .ameta-field {
          display: flex;
          align-items: center;
          margin: 0 0 10px;
          &-label {
            width: 90px;
            font-size: 14px;
            color: rgba(255, 255, 255, 0.5);
          }
          &-input {
            flex: 1;
          }
        }
      `}
    >
      <div className='ameta-field'>
        <div className='ameta-field-label'>Name</div>
        <div className='ameta-field-input'>
          <InputText value={blueprint.name} onChange={name => set('name', name)} />
        </div>
      </div>
      <div className='ameta-field'>
        <div className='ameta-field-label'>Image</div>
        <div className='ameta-field-input'>
          <InputFile world={world} kind='texture' value={blueprint.image} onChange={image => set('image', image)} />
        </div>
      </div>
      <div className='ameta-field'>
        <div className='ameta-field-label'>Author</div>
        <div className='ameta-field-input'>
          <InputText value={blueprint.author} onChange={author => set('author', author)} />
        </div>
      </div>
      <div className='ameta-field'>
        <div className='ameta-field-label'>URL</div>
        <div className='ameta-field-input'>
          <InputText value={blueprint.url} onChange={url => set('url', url)} />
        </div>
      </div>
      <div className='ameta-field'>
        <div className='ameta-field-label'>Description</div>
        <div className='ameta-field-input'>
          <InputTextarea value={blueprint.desc} onChange={desc => set('desc', desc)} />
        </div>
      </div>
    </div>
  )
}

function AppPaneNodes({ app }) {
  const [selectedNode, setSelectedNode] = useState(null)
  const rootNode = useMemo(() => app.getNodes(), [])

  useEffect(() => {
    if (rootNode && !selectedNode) {
      setSelectedNode(rootNode)
    }
  }, [rootNode])

  // Helper function to safely get vector string
  const getVectorString = vec => {
    if (!vec || typeof vec.x !== 'number') return null
    return `${vec.x.toFixed(2)}, ${vec.y.toFixed(2)}, ${vec.z.toFixed(2)}`
  }

  // Helper function to safely check if a property exists
  const hasProperty = (obj, prop) => {
    try {
      return obj && typeof obj[prop] !== 'undefined'
    } catch (err) {
      return false
    }
  }

  return (
    <div
      className='anodes noscrollbar'
      css={css`
        flex: 1;
        padding: 20px;
        min-height: 200px;
        display: flex;
        flex-direction: column;
        overflow: hidden;
        .anodes-tree {
          flex: 1;
          overflow-y: auto;
          margin-bottom: 20px;
          padding-right: 10px;
        }
        .anodes-item {
          display: flex;
          align-items: center;
          padding: 4px 6px;
          border-radius: 10px;
          font-size: 14px;
          cursor: pointer;
          &:hover {
            color: #00a7ff;
          }
          &.selected {
            color: #00a7ff;
            background: rgba(0, 167, 255, 0.1);
          }
          svg {
            margin-right: 8px;
            opacity: 0.5;
            flex-shrink: 0;
          }
          span {
            white-space: nowrap;
            overflow: hidden;
            text-overflow: ellipsis;
          }
          &-indent {
            margin-left: 20px;
          }
        }
        .anodes-empty {
          color: rgba(255, 255, 255, 0.5);
          text-align: center;
          padding: 20px;
        }
        .anodes-details {
          flex-shrink: 0;
          border-top: 1px solid rgba(255, 255, 255, 0.05);
          padding-top: 20px;
          max-height: 40vh;
          overflow-y: auto;
          padding-right: 10px;
        }
        .anodes-detail {
          display: flex;
          margin-bottom: 8px;
          font-size: 14px;
          &-label {
            width: 100px;
            color: rgba(255, 255, 255, 0.5);
            flex-shrink: 0;
          }
          &-value {
            flex: 1;
            word-break: break-word;
            &.copy {
              cursor: pointer;
            }
          }
        }
      `}
    >
      <div className='anodes-tree'>
        {rootNode ? (
          renderHierarchy([rootNode], 0, selectedNode, setSelectedNode)
        ) : (
          <div className='anodes-empty'>
            <LayersIcon size={24} />
            <div>No nodes found</div>
          </div>
        )}
      </div>

      {selectedNode && (
        <div className='anodes-details'>
          <HierarchyDetail label='ID' value={selectedNode.id} copy />
          <HierarchyDetail label='Name' value={selectedNode.name} />

          {/* Position */}
          {hasProperty(selectedNode, 'position') && getVectorString(selectedNode.position) && (
            <HierarchyDetail label='Position' value={getVectorString(selectedNode.position)} />
          )}

          {/* Rotation */}
          {hasProperty(selectedNode, 'rotation') && getVectorString(selectedNode.rotation) && (
            <HierarchyDetail label='Rotation' value={getVectorString(selectedNode.rotation)} />
          )}

          {/* Scale */}
          {hasProperty(selectedNode, 'scale') && getVectorString(selectedNode.scale) && (
            <HierarchyDetail label='Scale' value={getVectorString(selectedNode.scale)} />
          )}

          {/* Material */}
          {hasProperty(selectedNode, 'material') && selectedNode.material && (
            <>
              <HierarchyDetail label='Material' value={selectedNode.material.type || 'Standard'} />
              {hasProperty(selectedNode.material, 'color') && selectedNode.material.color && (
                <HierarchyDetail
                  label='Color'
                  value={
                    selectedNode.material.color.getHexString
                      ? `#${selectedNode.material.color.getHexString()}`
                      : 'Unknown'
                  }
                />
              )}
            </>
          )}

          {/* Geometry */}
          {hasProperty(selectedNode, 'geometry') && selectedNode.geometry && (
            <HierarchyDetail label='Geometry' value={selectedNode.geometry.type || 'Custom'} />
          )}
        </div>
      )}
    </div>
  )
}

function HierarchyDetail({ label, value, copy }) {
  let handleCopy = copy ? () => navigator.clipboard.writeText(value) : null
  return (
    <div className='anodes-detail'>
      <div className='anodes-detail-label'>{label}</div>
      <div className={cls('anodes-detail-value', { copy })} onClick={handleCopy}>
        {value}
      </div>
    </div>
  )
}

const nodeIcons = {
  default: CircleIcon,
  group: FolderIcon,
  mesh: BoxIcon,
  rigidbody: DumbbellIcon,
  collider: BlendIcon,
  lod: EyeIcon,
  avatar: PersonStandingIcon,
  snap: MagnetIcon,
}

function renderHierarchy(nodes, depth = 0, selectedNode, setSelectedNode) {
  if (!Array.isArray(nodes)) return null

  return nodes.map(node => {
    if (!node) return null

    // Skip the root node but show its children
    // if (depth === 0 && node.id === '$root') {
    //   return renderHierarchy(node.children || [], depth, selectedNode, setSelectedNode)
    // }

    // Safely get children
    const children = node.children || []
    const hasChildren = Array.isArray(children) && children.length > 0
    const isSelected = selectedNode?.id === node.id
    const Icon = nodeIcons[node.name] || nodeIcons.default

    return (
      <div key={node.id}>
        <div
          className={cls('anodes-item', {
            'anodes-item-indent': depth > 0,
            selected: isSelected,
          })}
          style={{ marginLeft: depth * 20 }}
          onClick={() => setSelectedNode(node)}
        >
          <Icon size={14} />
          <span>{node.id === '$root' ? 'app' : node.id}</span>
        </div>
        {hasChildren && renderHierarchy(children, depth + 1, selectedNode, setSelectedNode)}
      </div>
    )
  })
}

function PlayerPane({ world, player }) {
  return <div>PLAYER INSPECT</div>
}

function Fields({ app, blueprint }) {
  const world = app.world
<<<<<<< HEAD
  const [fields, setFields] = useState(app.fields)
  const props = blueprint.props
=======
  const [fields, setFields] = useState(app.getConfig?.() || [])
  const [position, setPosition] = useState(app.root?.position || new THREE.Vector3())
  const [rotation, setRotation] = useState(app.root?.rotation || new THREE.Euler())
  const [scale, setScale] = useState(app.root?.scale || new THREE.Vector3(1, 1, 1))
  const config = blueprint.config || {}

  // Update state when app changes
  useEffect(() => {
    const onUpdate = () => {
      if (app.root) {
        setPosition(app.root.position.clone())
        setRotation(app.root.rotation.clone())
        setScale(app.root.scale.clone())
      }
    }

    // Initial update
    onUpdate()

    // Subscribe to updates
    app.on('update', onUpdate)
    return () => app.off('update', onUpdate)
  }, [app])

  // Add transform fields
  const transformFields = [
    {
      type: 'section',
      key: 'transform',
      label: 'Transform',
    },
    {
      type: 'vector3',
      key: 'position',
      label: 'Position',
      value: position,
    },
    {
      type: 'euler',
      key: 'rotation',
      label: 'Rotation',
      value: rotation,
    },
    {
      type: 'vector3',
      key: 'scale',
      label: 'Scale',
      value: scale,
    },
    ...fields
  ]

>>>>>>> 3a6f5ade
  useEffect(() => {
    app.onFields = setFields
    return () => {
      app.onFields = null
    }
  }, [])

  const modify = (key, value) => {
<<<<<<< HEAD
    if (props[key] === value) return
    props[key] = value
    // update blueprint locally (also rebuilds apps)
    const id = blueprint.id
    const version = blueprint.version + 1
    world.blueprints.modify({ id, version, props })
=======
    if (config[key] === value) return

    // Handle transform updates
    if (key === 'position' && app.root) {
      app.root.position.copy(value)
      app.data.position = value.toArray()
      world.network.send('entityModified', {
        id: app.data.id,
        position: app.data.position
      })
      if (app.networkPos) {
        app.networkPos.pushArray(app.data.position)
      }
      setPosition(value.clone())
      return
    }

    if (key === 'rotation' && app.root) {
      // Ensure we maintain the same rotation order
      const euler = value.clone()
      euler.order = 'YXZ' // Match the app's rotation order

      app.root.rotation.copy(euler)
      const quaternion = new THREE.Quaternion().setFromEuler(euler)
      app.data.quaternion = quaternion.toArray()

      world.network.send('entityModified', {
        id: app.data.id,
        quaternion: app.data.quaternion
      })

      if (app.networkQuat) {
        app.networkQuat.pushArray(app.data.quaternion)
      }

      setRotation(euler)
      return
    }

    if (key === 'scale' && app.root) {
      app.scale.copy(value)
      app.data.scale = value.toArray()
      world.network.send('entityModified', {
        id: app.data.id,
        scale: app.data.scale
      })
      setScale(value.clone())
      return
    }

    // Handle other config updates
    config[key] = value

    // update blueprint locally (also rebuilds apps)
    const id = blueprint.id
    const version = blueprint.version + 1
    world.blueprints.modify({ id, version, config })

>>>>>>> 3a6f5ade
    // broadcast blueprint change to server + other clients
    world.network.send('blueprintModified', { id, version, props })
  }
<<<<<<< HEAD
  return fields.map(field => (
    <Field key={field.key} world={world} props={props} field={field} value={props[field.key]} modify={modify} />
=======

  return transformFields.map(field => (
    <Field key={field.key} world={world} config={config} field={field} value={config[field.key] ?? field.value} modify={modify} />
>>>>>>> 3a6f5ade
  ))
}

const fieldTypes = {
  section: FieldSection,
  text: FieldText,
  textarea: FieldTextArea,
  number: FieldNumber,
  file: FieldFile,
  switch: FieldSwitch,
<<<<<<< HEAD
  dropdown: FieldDropdown,
  range: FieldRange,
=======
  vector3: FieldVector3,
  euler: FieldEuler,
  empty: () => null,
>>>>>>> 3a6f5ade
}

function Field({ world, props, field, value, modify }) {
  if (field.when) {
    for (const rule of field.when) {
      if (rule.op === 'eq' && props[rule.key] !== rule.value) {
        return null
      }
    }
  }
  const FieldControl = fieldTypes[field.type]
  if (!FieldControl) return null
  return <FieldControl world={world} field={field} value={value} modify={modify} />
}

function FieldWithLabel({ label, children }) {
  return (
    <div
      className='fieldwlabel'
      css={css`
        display: flex;
        align-items: center;
        margin: 0 0 10px;
        .fieldwlabel-label {
          width: 90px;
          font-size: 14px;
          color: rgba(255, 255, 255, 0.5);
        }
        .fieldwlabel-content {
          flex: 1;
        }
      `}
    >
      <div className='fieldwlabel-label'>{label}</div>
      <div className='fieldwlabel-content'>{children}</div>
    </div>
  )
}

function FieldSection({ world, field, value, modify }) {
  return (
    <div
      className='fieldsection'
      css={css`
        border-top: 1px solid rgba(255, 255, 255, 0.05);
        margin: 20px 0 14px;
        padding: 16px 0 0 0;
        .fieldsection-label {
          font-size: 14px;
          font-weight: 400;
          line-height: 1;
        }
      `}
    >
      <div className='fieldsection-label'>{field.label}</div>
    </div>
  )
}

function FieldText({ world, field, value, modify }) {
  return (
    <FieldWithLabel label={field.label}>
      <InputText value={value} onChange={value => modify(field.key, value)} placeholder={field.placeholder} />
    </FieldWithLabel>
  )
}

function FieldTextArea({ world, field, value, modify }) {
  return (
    <FieldWithLabel label={field.label}>
      <InputTextarea value={value} onChange={value => modify(field.key, value)} placeholder={field.placeholder} />
    </FieldWithLabel>
  )
}

function FieldNumber({ world, field, value, modify }) {
  return (
    <FieldWithLabel label={field.label}>
      <InputNumber
        value={value}
        onChange={value => modify(field.key, value)}
        dp={field.dp}
        min={field.min}
        max={field.max}
        step={field.step}
      />
    </FieldWithLabel>
  )
}

function FieldRange({ world, field, value, modify }) {
  return (
    <FieldWithLabel label={field.label}>
      <InputRange
        value={value}
        onChange={value => modify(field.key, value)}
        min={field.min}
        max={field.max}
        step={field.step}
      />
    </FieldWithLabel>
  )
}

function FieldFile({ world, field, value, modify }) {
  const kind = fileKinds[field.kind]
  if (!kind) return null
  return (
    <FieldWithLabel label={field.label}>
      <InputFile world={world} kind={field.kind} value={value} onChange={value => modify(field.key, value)} />
    </FieldWithLabel>
  )
}

function FieldSwitch({ world, field, value, modify }) {
  return (
    <FieldWithLabel label={field.label}>
      <InputSwitch options={field.options} value={value} onChange={value => modify(field.key, value)} />
    </FieldWithLabel>
  )
}

<<<<<<< HEAD
function FieldDropdown({ world, field, value, modify }) {
  return (
    <FieldWithLabel label={field.label}>
      <InputDropdown options={field.options} value={value} onChange={value => modify(field.key, value)} />
=======
function DraggableNumberInput({ value, onChange, step = 0.1, className = '' }) {
  const [isDragging, setIsDragging] = useState(false)
  const startY = useRef(0)
  const startValue = useRef(0)
  
  const handleMouseDown = (e) => {
    if (e.target.type === 'number') {
      e.preventDefault()
      setIsDragging(true)
      startY.current = e.clientY
      startValue.current = parseFloat(value) || 0
      
      const handleMouseMove = (e) => {
        const delta = startY.current - e.clientY
        const multiplier = e.shiftKey ? 0.1 : 1 // Fine control with shift
        const newValue = startValue.current + (delta * step * multiplier)
        onChange(Number(newValue.toFixed(3))) // Round to 3 decimal places
      }
      
      const handleMouseUp = () => {
        setIsDragging(false)
        document.removeEventListener('mousemove', handleMouseMove)
        document.removeEventListener('mouseup', handleMouseUp)
      }
      
      document.addEventListener('mousemove', handleMouseMove)
      document.addEventListener('mouseup', handleMouseUp)
    }
  }

  return (
    <input
      type="number"
      value={Number(value).toFixed(3)}
      onChange={(e) => onChange(e.target.value === '' ? 0 : parseFloat(e.target.value))}
      onMouseDown={handleMouseDown}
      className={className}
      css={css`
        cursor: ns-resize;
        user-select: none;
        &::-webkit-inner-spin-button,
        &::-webkit-outer-spin-button {
          -webkit-appearance: none;
          margin: 0;
        }
        -moz-appearance: textfield;
      `}
    />
  )
}

function FieldVector3({ world, field, value, modify }) {
  const [localValue, setLocalValue] = useState(value)

  useEffect(() => {
    if (localValue !== value) setLocalValue(value)
  }, [value])

  return (
    <FieldWithLabel label={field.label}>
      <div
        css={css`
          display: flex;
          gap: 8px;
          label {
            flex: 1;
            display: block;
            background-color: #252630;
            border-radius: 10px;
            padding: 0 8px;
            cursor: text;
            input {
              height: 34px;
              font-size: 14px;
              width: 100%;
            }
          }
        `}
      >
        <label>
          <DraggableNumberInput
            value={localValue.x || 0}
            onChange={(newValue) => {
              const newVector = new THREE.Vector3(newValue, localValue.y, localValue.z)
              setLocalValue(newVector)
              modify(field.key, newVector)
            }}
            step={field.key === 'scale' ? 0.01 : 0.1}
          />
        </label>
        <label>
          <DraggableNumberInput
            value={localValue.y || 0}
            onChange={(newValue) => {
              const newVector = new THREE.Vector3(localValue.x, newValue, localValue.z)
              setLocalValue(newVector)
              modify(field.key, newVector)
            }}
            step={field.key === 'scale' ? 0.01 : 0.1}
          />
        </label>
        <label>
          <DraggableNumberInput
            value={localValue.z || 0}
            onChange={(newValue) => {
              const newVector = new THREE.Vector3(localValue.x, localValue.y, newValue)
              setLocalValue(newVector)
              modify(field.key, newVector)
            }}
            step={field.key === 'scale' ? 0.01 : 0.1}
          />
        </label>
      </div>
>>>>>>> 3a6f5ade
    </FieldWithLabel>
  )
}

<<<<<<< HEAD
function resolveURL(url) {
  url = url.trim()
  if (url.startsWith('asset://')) {
    return url.replace('asset:/', process.env.PUBLIC_ASSETS_URL)
  }
  if (url.match(/^https?:\/\//i)) {
    return url
  }
  if (url.startsWith('//')) {
    return `https:${url}`
  }
  return `https://${url}`
=======
function FieldEuler({ world, field, value, modify }) {
  const [localValue, setLocalValue] = useState(value)
  const [inputValues, setInputValues] = useState({
    x: (value.x * 180 / Math.PI) || 0,
    y: (value.y * 180 / Math.PI) || 0,
    z: (value.z * 180 / Math.PI) || 0
  })
  const eulerRef = useRef(new THREE.Euler())
  const timeoutRef = useRef(null)

  useEffect(() => {
    if (localValue !== value) {
      eulerRef.current.copy(value)
      setLocalValue(eulerRef.current)
      setInputValues({
        x: (value.x * 180 / Math.PI) || 0,
        y: (value.y * 180 / Math.PI) || 0,
        z: (value.z * 180 / Math.PI) || 0
      })
    }
  }, [value])

  useEffect(() => {
    return () => {
      if (timeoutRef.current) {
        clearTimeout(timeoutRef.current)
      }
    }
  }, [])

  const handleChange = useCallback((axis, value) => {
    // Update the input value immediately for responsiveness
    setInputValues(prev => ({
      ...prev,
      [axis]: value
    }))

    // Clear any pending timeout
    if (timeoutRef.current) {
      clearTimeout(timeoutRef.current)
    }

    // Set a new timeout to update the actual rotation
    timeoutRef.current = setTimeout(() => {
      const radians = value * Math.PI / 180
      eulerRef.current.copy(localValue)
      eulerRef.current[axis] = radians
      setLocalValue(eulerRef.current)
      modify(field.key, eulerRef.current)
    }, 100) // 100ms debounce
  }, [localValue, modify, field.key])

  return (
    <FieldWithLabel label={field.label}>
      <div
        css={css`
          display: flex;
          gap: 8px;
          label {
            flex: 1;
            display: block;
            background-color: #252630;
            border-radius: 10px;
            padding: 0 8px;
            cursor: text;
            input {
              height: 34px;
              font-size: 14px;
              width: 100%;
            }
          }
        `}
      >
        <label>
          <DraggableNumberInput
            value={inputValues.x}
            onChange={(val) => handleChange('x', val)}
            step={1}
          />
        </label>
        <label>
          <DraggableNumberInput
            value={inputValues.y}
            onChange={(val) => handleChange('y', val)}
            step={1}
          />
        </label>
        <label>
          <DraggableNumberInput
            value={inputValues.z}
            onChange={(val) => handleChange('z', val)}
            step={1}
          />
        </label>
      </div>
    </FieldWithLabel>
  )
>>>>>>> 3a6f5ade
}<|MERGE_RESOLUTION|>--- conflicted
+++ resolved
@@ -1,9 +1,5 @@
 import { css } from '@firebolt-dev/css'
-<<<<<<< HEAD
-import { useEffect, useMemo, useRef, useState } from 'react'
-=======
-import { useEffect, useRef, useState, useCallback } from 'react'
->>>>>>> 3a6f5ade
+import { useEffect, useMemo, useRef, useState, useCallback } from 'react'
 import {
   BoxIcon,
   CircleCheckIcon,
@@ -755,15 +751,11 @@
 
 function Fields({ app, blueprint }) {
   const world = app.world
-<<<<<<< HEAD
   const [fields, setFields] = useState(app.fields)
-  const props = blueprint.props
-=======
-  const [fields, setFields] = useState(app.getConfig?.() || [])
   const [position, setPosition] = useState(app.root?.position || new THREE.Vector3())
   const [rotation, setRotation] = useState(app.root?.rotation || new THREE.Euler())
   const [scale, setScale] = useState(app.root?.scale || new THREE.Vector3(1, 1, 1))
-  const config = blueprint.config || {}
+  const props = blueprint.props || {}
 
   // Update state when app changes
   useEffect(() => {
@@ -811,7 +803,6 @@
     ...fields
   ]
 
->>>>>>> 3a6f5ade
   useEffect(() => {
     app.onFields = setFields
     return () => {
@@ -820,15 +811,7 @@
   }, [])
 
   const modify = (key, value) => {
-<<<<<<< HEAD
     if (props[key] === value) return
-    props[key] = value
-    // update blueprint locally (also rebuilds apps)
-    const id = blueprint.id
-    const version = blueprint.version + 1
-    world.blueprints.modify({ id, version, props })
-=======
-    if (config[key] === value) return
 
     // Handle transform updates
     if (key === 'position' && app.root) {
@@ -879,25 +862,19 @@
     }
 
     // Handle other config updates
-    config[key] = value
+    props[key] = value
 
     // update blueprint locally (also rebuilds apps)
     const id = blueprint.id
     const version = blueprint.version + 1
-    world.blueprints.modify({ id, version, config })
-
->>>>>>> 3a6f5ade
+    world.blueprints.modify({ id, version, props })
+
     // broadcast blueprint change to server + other clients
     world.network.send('blueprintModified', { id, version, props })
   }
-<<<<<<< HEAD
-  return fields.map(field => (
-    <Field key={field.key} world={world} props={props} field={field} value={props[field.key]} modify={modify} />
-=======
 
   return transformFields.map(field => (
-    <Field key={field.key} world={world} config={config} field={field} value={config[field.key] ?? field.value} modify={modify} />
->>>>>>> 3a6f5ade
+    <Field key={field.key} world={world} props={props} field={field} value={props[field.key] ?? field.value} modify={modify} />
   ))
 }
 
@@ -908,14 +885,10 @@
   number: FieldNumber,
   file: FieldFile,
   switch: FieldSwitch,
-<<<<<<< HEAD
+  vector3: FieldVector3,
+  euler: FieldEuler,
   dropdown: FieldDropdown,
   range: FieldRange,
-=======
-  vector3: FieldVector3,
-  euler: FieldEuler,
-  empty: () => null,
->>>>>>> 3a6f5ade
 }
 
 function Field({ world, props, field, value, modify }) {
@@ -1038,12 +1011,14 @@
   )
 }
 
-<<<<<<< HEAD
 function FieldDropdown({ world, field, value, modify }) {
   return (
     <FieldWithLabel label={field.label}>
       <InputDropdown options={field.options} value={value} onChange={value => modify(field.key, value)} />
-=======
+    </FieldWithLabel>
+  )
+}
+
 function DraggableNumberInput({ value, onChange, step = 0.1, className = '' }) {
   const [isDragging, setIsDragging] = useState(false)
   const startY = useRef(0)
@@ -1157,25 +1132,10 @@
           />
         </label>
       </div>
->>>>>>> 3a6f5ade
     </FieldWithLabel>
   )
 }
 
-<<<<<<< HEAD
-function resolveURL(url) {
-  url = url.trim()
-  if (url.startsWith('asset://')) {
-    return url.replace('asset:/', process.env.PUBLIC_ASSETS_URL)
-  }
-  if (url.match(/^https?:\/\//i)) {
-    return url
-  }
-  if (url.startsWith('//')) {
-    return `https:${url}`
-  }
-  return `https://${url}`
-=======
 function FieldEuler({ world, field, value, modify }) {
   const [localValue, setLocalValue] = useState(value)
   const [inputValues, setInputValues] = useState({
@@ -1273,5 +1233,18 @@
       </div>
     </FieldWithLabel>
   )
->>>>>>> 3a6f5ade
+}
+
+function resolveURL(url) {
+  url = url.trim()
+  if (url.startsWith('asset://')) {
+    return url.replace('asset:/', process.env.PUBLIC_ASSETS_URL)
+  }
+  if (url.match(/^https?:\/\//i)) {
+    return url
+  }
+  if (url.startsWith('//')) {
+    return `https:${url}`
+  }
+  return `https://${url}`
 }