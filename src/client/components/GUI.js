--- conflicted
+++ resolved
@@ -18,8 +18,9 @@
 import { InspectPane } from './InspectPane'
 import { CodePane } from './CodePane'
 import { AvatarPane } from './AvatarPane'
-<<<<<<< HEAD
+import { HyperFone } from './HyperFone'
 import { useElemSize } from './useElemSize'
+import { AuthProvider } from './AuthProvider'
 import { MouseLeftIcon } from './MouseLeftIcon'
 import { MouseRightIcon } from './MouseRightIcon'
 import { MouseWheelIcon } from './MouseWheelIcon'
@@ -29,12 +30,6 @@
 import { ControlPriorities } from '../../core/extras/ControlPriorities'
 import { AppsPane } from './AppsPane'
 import { SettingsPane } from './SettingsPane'
-=======
-import { ChatBox } from './ChatBox'
-import { HyperFone } from './HyperFone'
-import { useElemSize } from './useElemSize'
-import { AuthProvider } from './AuthProvider'
->>>>>>> 3a6f5ade
 
 export function GUI({ world }) {
   const [ref, width, height] = useElemSize()
@@ -59,12 +54,9 @@
   const [code, setCode] = useState(false)
   const [avatar, setAvatar] = useState(null)
   const [disconnected, setDisconnected] = useState(false)
-<<<<<<< HEAD
   const [settings, setSettings] = useState(false)
   const [apps, setApps] = useState(false)
-=======
-
->>>>>>> 3a6f5ade
+
   useEffect(() => {
     world.on('ready', setReady)
     world.on('player', setPlayer)
@@ -83,15 +75,6 @@
   }, [])
 
   return (
-<<<<<<< HEAD
-    <div
-      className='gui'
-      css={css`
-        position: absolute;
-        inset: 0;
-      `}
-    >
-=======
     <>
       <AuthProvider>
         <HyperFone world={world} />
@@ -127,7 +110,6 @@
       )}
 
       {context && <ContextWheel key={context.id} {...context} />}
->>>>>>> 3a6f5ade
       {inspect && <InspectPane key={`inspect-${inspect.data.id}`} world={world} entity={inspect} />}
       {inspect && code && <CodePane key={`code-${inspect.data.id}`} world={world} entity={inspect} />}
       {avatar && <AvatarPane key={avatar.hash} world={world} info={avatar} />}
