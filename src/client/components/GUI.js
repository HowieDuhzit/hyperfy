--- conflicted
+++ resolved
@@ -19,7 +19,6 @@
 import { CodePane } from './CodePane'
 import { AvatarPane } from './AvatarPane'
 import { useElemSize } from './useElemSize'
-<<<<<<< HEAD
 import { MouseLeftIcon } from './MouseLeftIcon'
 import { MouseRightIcon } from './MouseRightIcon'
 import { MouseWheelIcon } from './MouseWheelIcon'
@@ -29,11 +28,6 @@
 import { ControlPriorities } from '../../core/extras/ControlPriorities'
 import { AppsPane } from './AppsPane'
 import { SettingsPane } from './SettingsPane'
-=======
-import { MessageCircleMoreIcon, UnplugIcon, WifiOffIcon } from 'lucide-react'
-import { WalletMultiButton } from '@solana/wallet-adapter-react-ui'
-import { useConnection, useWallet } from '@solana/wallet-adapter-react'
->>>>>>> ace6c0df
 
 export function GUI({ world }) {
   const [ref, width, height] = useElemSize()
@@ -88,7 +82,6 @@
   }, [wallet, connection])
 
   return (
-<<<<<<< HEAD
     <div
       className='gui'
       css={css`
@@ -104,57 +97,6 @@
       {<Toast world={world} />}
       {ready && (
         <Side
-=======
-    <>
-      <div
-        css={css`
-          position: absolute;
-          top: 20px;
-          right: 20px;
-        `}
-      >
-        <WalletMultiButton
-          style={{
-            background: 'linear-gradient(180deg, rgba(40, 40, 45, 0.9) 0%, rgba(25, 25, 30, 0.9) 100%)',
-            border: '1px solid rgba(255, 255, 255, 0.1)',
-            boxShadow: '0 4px 12px rgba(0, 0, 0, 0.3), inset 0 1px 1px rgba(255, 255, 255, 0.1)',
-            backdropFilter: 'blur(10px)',
-            color: 'white',
-            borderRadius: '12px',
-            padding: '10px 20px',
-            transition: 'all 0.2s ease',
-            '&:hover': {
-              background: 'linear-gradient(180deg, rgba(50, 50, 55, 0.9) 0%, rgba(35, 35, 40, 0.9) 100%)',
-              boxShadow: '0 4px 16px rgba(0, 0, 0, 0.4), inset 0 1px 1px rgba(255, 255, 255, 0.1)',
-            },
-          }}
-        />
-      </div>
-      {!chat && (
-        <ChatBtn
-          css={css`
-            position: absolute;
-            left: 20px;
-            bottom: 20px;
-          `}
-          world={world}
-          onClick={() => setChat(true)}
-        />
-      )}
-      {chat && (
-        <ChatBox
-          css={css`
-            position: absolute;
-            bottom: 20px;
-            left: 20px;
-            width: 100%;
-            max-width: 400px;
-            @media all and (max-width: 440px) {
-              right: 20px;
-              width: inherit;
-            }
-          `}
->>>>>>> ace6c0df
           world={world}
           player={player}
           toggleSettings={() => setSettings(!settings)}
